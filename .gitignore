--- conflicted
+++ resolved
@@ -11,12 +11,8 @@
 
 deps/usr
 deps/deps.jl
-<<<<<<< HEAD
-deps/build.log
-=======
 deps/build.log
 
 docs/build/
 docs/site/
-docs/build/
->>>>>>> abe020c1
+docs/build/