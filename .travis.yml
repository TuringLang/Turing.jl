--- conflicted
+++ resolved
@@ -30,12 +30,9 @@
                 using Pkg; cd(Pkg.dir("Turing")); Pkg.add("Coverage");
                 using Coverage; Coveralls.submit(process_folder())
               end'
-<<<<<<< HEAD
-=======
   - julia -e 'using Pkg; Pkg.add("Documenter")'
   - julia -e 'using Pkg, Turing;
               cd(joinpath(dirname(pathof(Turing)), ".."));
               include(joinpath("docs", "make.jl"))'
->>>>>>> abe020c1
 notifications:
     email: false