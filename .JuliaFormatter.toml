style="blue"
format_markdown = true
import_to_using = false
# TODO
# We ignore these files because when formatting was first put in place they were being worked on.
# These ignores should be removed once the relevant PRs are merged/closed.
ignore = [
<<<<<<< HEAD
    # https://github.com/TuringLang/Turing.jl/pull/2231/files
    "src/mcmc/abstractmcmc.jl",
    "test/test_utils/numerical_tests.jl",
    # https://github.com/TuringLang/Turing.jl/pull/2218/files
    "src/mcmc/Inference.jl",
    "test/mcmc/Inference.jl",
=======
    # https://github.com/TuringLang/Turing.jl/pull/2328/files
    "src/experimental/gibbs.jl",
    "test/experimental/gibbs.jl",
>>>>>>> 40a0d84b
    # https://github.com/TuringLang/Turing.jl/pull/1887 # Enzyme PR
    "test/mcmc/hmc.jl",
    "test/mcmc/sghmc.jl",
]<|MERGE_RESOLUTION|>--- conflicted
+++ resolved
@@ -5,18 +5,6 @@
 # We ignore these files because when formatting was first put in place they were being worked on.
 # These ignores should be removed once the relevant PRs are merged/closed.
 ignore = [
-<<<<<<< HEAD
-    # https://github.com/TuringLang/Turing.jl/pull/2231/files
-    "src/mcmc/abstractmcmc.jl",
-    "test/test_utils/numerical_tests.jl",
-    # https://github.com/TuringLang/Turing.jl/pull/2218/files
-    "src/mcmc/Inference.jl",
-    "test/mcmc/Inference.jl",
-=======
-    # https://github.com/TuringLang/Turing.jl/pull/2328/files
-    "src/experimental/gibbs.jl",
-    "test/experimental/gibbs.jl",
->>>>>>> 40a0d84b
     # https://github.com/TuringLang/Turing.jl/pull/1887 # Enzyme PR
     "test/mcmc/hmc.jl",
     "test/mcmc/sghmc.jl",
