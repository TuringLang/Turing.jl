--- conflicted
+++ resolved
@@ -126,13 +126,8 @@
 
             if isa(local_spl.alg, GibbsComponent)
                 for _ = 1:local_spl.alg.n_iters
-<<<<<<< HEAD
-                    @debug "recording old θ..."
+                    Turing.DEBUG && @debug "recording old θ..."
                     time_elapsed_thin = @elapsed varInfo, stats = step(model, local_spl, varInfo, Val(i==1))
-=======
-                    Turing.DEBUG && @debug "recording old θ..."
-                    time_elapsed_thin = @elapsed varInfo, is_accept = step(model, local_spl, varInfo, Val(i==1))
->>>>>>> 6c0f4b8e
 
                     if ~spl.alg.thin
                         samples[i_thin].value = Sample(varInfo, stats; elapsed=time_elapsed_thin).value
