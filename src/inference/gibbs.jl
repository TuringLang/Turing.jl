--- conflicted
+++ resolved
@@ -66,10 +66,6 @@
         @warn("[Gibbs] extra parameters specified by samplers don't exist in model: $(setdiff(space, pvars))")
     end
 
-<<<<<<< HEAD
-    # Create a state variable.
-    state = GibbsState(model, tuple(samplers...))
-=======
     # create tuple of samplers
     samplers = map(alg.algs) do alg
         Sampler(alg, model, Selector(Symbol(typeof(alg))))
@@ -77,7 +73,6 @@
 
     # create a state variable
     state = GibbsState(model, samplers)
->>>>>>> 67959c66
 
     # create the sampler
     info = Dict{Symbol, Any}()
