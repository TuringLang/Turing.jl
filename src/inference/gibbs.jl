###
### Gibbs samplers / compositional samplers.
###


"""
    isgibbscomponent(alg)

Determine whether algorithm `alg` is allowed as a Gibbs component.
"""
isgibbscomponent(alg) = false


"""
    Gibbs(algs...)

Compositional MCMC interface. Gibbs sampling combines one or more
sampling algorithms, each of which samples from a different set of
variables in a model.

Example:
```julia
@model gibbs_example(x) = begin
    v1 ~ Normal(0,1)
    v2 ~ Categorical(5)
end
```

# Use PG for a 'v2' variable, and use HMC for the 'v1' variable.
# Note that v2 is discrete, so the PG sampler is more appropriate
# than is HMC.
alg = Gibbs(HMC(0.2, 3, :v1), PG(20, :v2))
```

Tips:
- `HMC` and `NUTS` are fast samplers, and can throw off particle-based
methods like Particle Gibbs. You can increase the effectiveness of particle sampling by including
more particles in the particle sampler.
"""
struct Gibbs{space, A<:Tuple} <: InferenceAlgorithm
    algs::A   # component sampling algorithms

    function Gibbs{space, A}(algs::A) where {space, A<:Tuple}
        all(isgibbscomponent, algs) || error("all algorithms have to support Gibbs sampling")
        return new{space, A}(algs)
    end
end

function Gibbs(algs...)
    # obtain space of sampling algorithms
    space = Tuple(union(getspace.(algs)...))

    Gibbs{space, typeof(algs)}(algs)
end

"""
    GibbsState{V<:VarInfo, S<:Tuple{Vararg{Sampler}}}

Stores a `VarInfo` for use in sampling, and a `Tuple` of `Samplers` that
the `Gibbs` sampler iterates through for each `step!`.
"""
struct GibbsState{V<:VarInfo,S<:Tuple{Vararg{Sampler}},T}
    vi::V
    samplers::S
    states::T
end

struct GibbsTransition{T,F}
    "The parameters for any given sample."
    θ::T
    "The joint log probability for the sample's parameters."
    lp::F
end

function GibbsTransition(vi::AbstractVarInfo)
    theta = tonamedtuple(vi)
    lp = getlogp(vi)
    return GibbsTransition(theta, lp)
end

metadata(t::GibbsTransition) = (lp = t.lp,)

DynamicPPL.getlogp(t::GibbsTransition) = t.lp

# extract varinfo object from state
getvarinfo(state) = state.vi
getvarinfo(state::AbstractVarInfo) = state

# update state with new varinfo object
gibbs_update_state(state::AbstractVarInfo, varinfo::AbstractVarInfo) = varinfo

# Initialize the Gibbs sampler.
function DynamicPPL.initialstep(
    rng::AbstractRNG,
    model::Model,
    spl::Sampler{<:Gibbs},
    vi::AbstractVarInfo;
    kwargs...
)
    # Create tuple of samplers
    algs = spl.alg.algs
    i = 0
    samplers = map(algs) do alg
        i += 1
        if i == 1
            prev_alg = algs[end]
        else
            prev_alg = algs[i-1]
        end
<<<<<<< HEAD
        rerun = !isa(alg, MH) || prev_alg isa PG || prev_alg isa ESS
        selector = Selector(Symbol(typeof(alg)), rerun)
        Sampler(alg, model, selector)
=======
        rerun = !(_alg isa MH) || prev_alg isa PG || prev_alg isa ESS || prev_alg isa GibbsConditional
        selector = Selector(Symbol(typeof(_alg)), rerun)
        Sampler(_alg, model, selector)
>>>>>>> f7813b29
    end

    # Add Gibbs to gids for all variables.
    for sym in keys(vi.metadata)
        vns = getfield(vi.metadata, sym).vns

        for vn in vns
            # update the gid for the Gibbs sampler
            DynamicPPL.updategid!(vi, vn, spl)

            # try to store each subsampler's gid in the VarInfo
            for local_spl in samplers
                DynamicPPL.updategid!(vi, vn, local_spl)
            end
        end
    end

    # Compute initial states of the local samplers.
    states = map(samplers) do local_spl
        _, state = DynamicPPL.initialstep(rng, model, local_spl, vi; kwargs...)

        # update VarInfo object
        vi = getvarinfo(state)

        return state
    end

    # Compute initial transition and state.
    transition = GibbsTransition(vi)
    state = GibbsState(vi, samplers, states)

    return transition, state
end

# Subsequent steps
function AbstractMCMC.step(
    rng::AbstractRNG,
    model::Model,
    spl::Sampler{<:Gibbs},
    state::GibbsState;
    kwargs...
)
    @debug "Gibbs stepping..."

    # Iterate through each of the samplers.
    vi = state.vi
    samplers = state.samplers
    states = map(samplers, state.states) do _sampler, _state
        @debug "$(typeof(_sampler)) stepping..."

        # Update state of current sampler with updated `VarInfo` object.
        current_state = gibbs_update_state(_state, vi)

        # Step through the local sampler.
        _, newstate = AbstractMCMC.step(rng, model, _sampler, current_state; kwargs...)

        # Update `VarInfo` object.
        vi = getvarinfo(newstate)

        return newstate
    end

    return GibbsTransition(vi), GibbsState(vi, samplers, states)
end<|MERGE_RESOLUTION|>--- conflicted
+++ resolved
@@ -107,15 +107,10 @@
         else
             prev_alg = algs[i-1]
         end
-<<<<<<< HEAD
-        rerun = !isa(alg, MH) || prev_alg isa PG || prev_alg isa ESS
+        rerun = !isa(alg, MH) || prev_alg isa PG || prev_alg isa ESS ||
+            prev_alg isa GibbsConditional
         selector = Selector(Symbol(typeof(alg)), rerun)
         Sampler(alg, model, selector)
-=======
-        rerun = !(_alg isa MH) || prev_alg isa PG || prev_alg isa ESS || prev_alg isa GibbsConditional
-        selector = Selector(Symbol(typeof(_alg)), rerun)
-        Sampler(_alg, model, selector)
->>>>>>> f7813b29
     end
 
     # Add Gibbs to gids for all variables.
