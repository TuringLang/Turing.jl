--- conflicted
+++ resolved
@@ -297,13 +297,8 @@
     step(model, spl, vi, Val(true); adaptor=adaptor)
 
     # Sampling using AHMC and store samples in `samples`
-<<<<<<< HEAD
     steps!(model, spl, vi, samples; rng=rng, verbose=verbose, progress=progress)
 
-=======
-    steps!(model, spl, vi, samples; rng=rng, verbose=verbose)
-    
->>>>>>> ca17b9b7
     # Concatenate samples
     if resume_from != nothing
         pushfirst!(samples, resume_from.info[:samples]...)
@@ -529,15 +524,7 @@
 """
 function gen_∂logπ∂θ(vi::VarInfo, spl::Sampler, model)
     function ∂logπ∂θ(x)
-<<<<<<< HEAD
         return gradient_logp(x, vi, model, spl)
-=======
-        x_old, lj_old = vi[spl], vi.logp
-        _, deriv = gradient_logp(x, vi, model, spl)
-        vi[spl] = x_old
-        setlogp!(vi, lj_old)
-        return deriv
->>>>>>> ca17b9b7
     end
     return ∂logπ∂θ
 end
