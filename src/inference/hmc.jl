--- conflicted
+++ resolved
@@ -450,48 +450,13 @@
     return r, logpdf_with_trans(dist, r, istrans(vi, vn))
 end
 
-<<<<<<< HEAD
-function dot_assume(spl::Sampler{<:Hamiltonian},
+function dot_assume(
+    spl::Sampler{<:Hamiltonian},
     dist::Distribution,
     vn::VarName,
     var::AbstractArray,
-    vi::VarInfo)
-=======
-function assume(
-    spl::Sampler{<:Hamiltonian},
-    dists::Vector{<:Distribution},
-    vn::VarName,
-    var,
     vi::VarInfo
 )
-    @assert length(dists) == 1 "[observe] Turing only support vectorizing i.i.d distribution"
-    dist = dists[1]
-    n = size(var)[end]
-
-    vns = map(i -> VarName(vn, "[$i]"), 1:n)
-
-    rs = vi[vns]  # NOTE: inside Turing the Julia conversion should be sticked to
-
-    # acclogp!(vi, sum(logpdf_with_trans(dist, rs, istrans(vi, vns[1]))))
-
-    if isa(dist, UnivariateDistribution) || isa(dist, MatrixDistribution)
-        @assert size(var) == size(rs) "Turing.assume variable and random number dimension unmatched"
-        var = rs
-    elseif isa(dist, MultivariateDistribution)
-        if isa(var, Vector)
-            @assert length(var) == size(rs)[2] "Turing.assume variable and random number dimension unmatched"
-            for i = 1:n
-                var[i] = rs[:,i]
-            end
-        elseif isa(var, Matrix)
-            @assert size(var) == size(rs) "Turing.assume variable and random number dimension unmatched"
-            var = rs
-        else
-            error("[Turing] unsupported variable container")
-        end
-    end
->>>>>>> 67959c66
-
     return dot_assume(spl, Fill(dist, size(var)), vn, var, vi)
 end
 function dot_assume(spl::Sampler{<:Hamiltonian},
@@ -522,26 +487,22 @@
     return var, sum(logpdf_with_trans.(dists, r, istrans(vi, vns[1])))
 end
 
-<<<<<<< HEAD
-observe(spl::Sampler{<:Hamiltonian},
+function observe(
+    spl::Sampler{<:Hamiltonian},
     d::Distribution,
-    value,
-    vi::VarInfo) = observe(nothing, d, value, vi)
-
-dot_observe(spl::Sampler{<:Hamiltonian},
-    ds::Union{Distribution, AbstractArray{<:Distribution}},
-    value::AbstractArray, vi::VarInfo) = dot_observe(nothing, ds, value, vi)
-
-=======
-function observe(
-    ::Sampler{<:Hamiltonian},
-    d::Union{Distribution,Vector{<:Distribution}},
     value,
     vi::VarInfo
 )
-    return observe(d, value, vi)
-end
->>>>>>> 67959c66
+    return observe(nothing, d, value, vi)
+end
+
+function dot_observe(
+    spl::Sampler{<:Hamiltonian},
+    ds::Union{Distribution, AbstractArray{<:Distribution}},
+    value::AbstractArray, vi::VarInfo
+)
+    return dot_observe(nothing, ds, value, vi)
+end
 
 ####
 #### Default HMC stepsize and mass matrix adaptor
