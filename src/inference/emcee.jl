###
### Sampler states
###

struct Emcee{space, E<:AMH.Ensemble} <: InferenceAlgorithm
    ensemble::E
end

function Emcee(n_walkers::Int, stretch_length=2.0)
    # Note that the proposal distribution here is just a Normal(0,1)
    # because we do not need AdvancedMH to know the proposal for
    # ensemble sampling.
    prop = AMH.StretchProposal(nothing, stretch_length)
    ensemble = AMH.Ensemble(n_walkers, prop)
    return Emcee{(), typeof(ensemble)}(ensemble)
end

struct EmceeState{V<:AbstractVarInfo,S}
    vi::V
    states::S
end

function AbstractMCMC.step(
    rng::Random.AbstractRNG,
    model::Model,
    spl::Sampler{<:Emcee};
    resume_from = nothing,
    init_params = nothing,
    kwargs...
)
    if resume_from !== nothing
        state = loadstate(resume_from)
        return AbstractMCMC.step(rng, model, spl, state; kwargs...)
    end

    # Sample from the prior
    n = spl.alg.ensemble.n_walkers
    vis = [VarInfo(rng, model, SampleFromPrior()) for _ in 1:n]

    # Update the parameters if provided.
    if init_params !== nothing
        length(init_params) == n || throw(
            ArgumentError("initial parameters have to be specified for each walker")
        )
        vis = map(vis, init_params) do vi, init
            vi = DynamicPPL.initialize_parameters!!(vi, init, spl, model)

            # Update log joint probability.
            last(DynamicPPL.evaluate!!(model, rng, vi, SampleFromPrior()))
        end
    end

    # Compute initial transition and states.
    transition = map(Transition, vis)

    # TODO: Make compatible with immutable `AbstractVarInfo`.
    state = EmceeState(
        vis[1],
        map(vis) do vi
            vi = DynamicPPL.link!!(vi, spl, model)
            AMH.Transition(vi[spl], getlogp(vi))
        end
    )

    return transition, state
end

function AbstractMCMC.step(
    rng::AbstractRNG,
    model::Model,
    spl::Sampler{<:Emcee},
    state::EmceeState;
    kwargs...
)
    # Generate a log joint function.
    vi = state.vi
    densitymodel = AMH.DensityModel(
        Base.Fix1(LogDensityProblems.logdensity, Turing.LogDensityFunction(model, vi))
    )

    # Compute the next states.
    states = last(AbstractMCMC.step(rng, densitymodel, spl.alg.ensemble, state.states))

    # Compute the next transition and state.
    transition = map(states) do _state
        vi = setindex!!(vi, _state.params, spl)
        vi = DynamicPPL.invlink!!(vi, spl, model)
        t = Transition(tonamedtuple(vi), _state.lp)
        vi = DynamicPPL.link!!(vi, spl, model)
        return t
    end
    newstate = EmceeState(vi, states)

    return transition, newstate
end

function AbstractMCMC.bundle_samples(
    samples::Vector{<:Vector},
    model::AbstractModel,
    spl::Sampler{<:Emcee},
    state::EmceeState,
    chain_type::Type{MCMCChains.Chains};
    save_state = false,
    sort_chain = false,
    discard_initial = 0,
    thinning = 1,
    kwargs...
)
    # Convert transitions to array format.
    # Also retrieve the variable names.
    params_vec = map(_params_to_array, samples)

    # Extract names and values separately.
    nms = params_vec[1][1]
    vals_vec = [p[2] for p in params_vec]

    # Get the values of the extra parameters in each transition.
    extra_vec = map(get_transition_extras, samples)

    # Get the extra parameter names & values.
    extra_params = extra_vec[1][1]
    extra_values_vec = [e[2] for e in extra_vec]

    # Extract names & construct param array.
    nms = [nms; extra_params]
<<<<<<< HEAD
    parray = map(x -> hcat(x[1], x[2]), zip(vals_vec, extra_values_vec))
    # NOTE: Use `reduce` instead of splatting to avoid stack overflow.
    parray = mapreduce((x, y) -> cat(x, y; dims=1), parray) do x
        # Unsqueeze to get a 3D array.
        reshape(transpose(x), 1, size(x, 2), size(x, 1))
=======
    # `hcat` first to ensure we get the right `eltype`.
    x = hcat(first(vals_vec), first(extra_values_vec))
    # Pre-allocate to minimize memory usage.
    parray = Array{eltype(x),3}(undef, length(vals_vec), length(x), 1)
    for (i, (vals, extras)) in enumerate(zip(vals_vec, extra_values_vec))
        parray[i, :, 1] = hcat(vals, extras)
>>>>>>> 52fca4d2
    end

    # Get the average or final log evidence, if it exists.
    le = getlogevidence(samples, state, spl)

    # Set up the info tuple.
    if save_state
        info = (model = model, sampler = spl, samplerstate = state)
    else
        info = NamedTuple()
    end

    # Concretize the array before giving it to MCMCChains.
    parray = MCMCChains.concretize(parray)

    # Chain construction.
    chain = MCMCChains.Chains(
        parray,
        nms,
        (internals = extra_params,);
        evidence=le,
        info=info,
        start=discard_initial + 1,
        thin=thinning,
    )

    return sort_chain ? sort(chain) : chain
end<|MERGE_RESOLUTION|>--- conflicted
+++ resolved
@@ -123,20 +123,12 @@
 
     # Extract names & construct param array.
     nms = [nms; extra_params]
-<<<<<<< HEAD
-    parray = map(x -> hcat(x[1], x[2]), zip(vals_vec, extra_values_vec))
-    # NOTE: Use `reduce` instead of splatting to avoid stack overflow.
-    parray = mapreduce((x, y) -> cat(x, y; dims=1), parray) do x
-        # Unsqueeze to get a 3D array.
-        reshape(transpose(x), 1, size(x, 2), size(x, 1))
-=======
     # `hcat` first to ensure we get the right `eltype`.
     x = hcat(first(vals_vec), first(extra_values_vec))
     # Pre-allocate to minimize memory usage.
     parray = Array{eltype(x),3}(undef, length(vals_vec), length(x), 1)
     for (i, (vals, extras)) in enumerate(zip(vals_vec, extra_values_vec))
         parray[i, :, 1] = hcat(vals, extras)
->>>>>>> 52fca4d2
     end
 
     # Get the average or final log evidence, if it exists.
