--- conflicted
+++ resolved
@@ -50,17 +50,8 @@
     resampler::R
 end
 
-<<<<<<< HEAD
 function SMC(resampler = Turing.Core.ResampleWithESSThreshold(), space::Tuple = ())
     SMC{space, typeof(resampler)}(resampler)
-=======
-function SMC(
-    resampler::Function,
-    resampler_threshold::RT,
-    space::Tuple
-) where {RT<:AbstractFloat}
-    return SMC{space, RT}(resampler, resampler_threshold)
->>>>>>> 42e604bd
 end
 SMC(::Tuple{}) = SMC()
 SMC(space::Symbol...) = SMC(space)
@@ -115,16 +106,8 @@
     # create a new particle container
     spl.state.particles = pc = ParticleContainer(model, particles)
 
-<<<<<<< HEAD
-    while consume(spl.state.particles) != Val{:done}
+    while consume(spl.state.particles) !== Val{:done}
         resample!(spl.state.particles, spl.alg.resampler)
-=======
-    while consume(pc) !== Val{:done}
-        ess = effectiveSampleSize(pc)
-        if ess <= spl.alg.resampler_threshold * N
-            resample!(pc, spl.alg.resampler)
-        end
->>>>>>> 42e604bd
     end
 end
 
