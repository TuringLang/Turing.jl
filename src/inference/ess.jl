"""
    ESS

Elliptical slice sampling algorithm.

# Examples
```jldoctest; setup = :(Random.seed!(1))
julia> @model gdemo(x) = begin
           m ~ Normal()
           x ~ Normal(m, 0.5)
       end
gdemo (generic function with 2 methods)

julia> sample(gdemo(1.0), ESS(), 1_000) |> mean
Mean

│ Row │ parameters │ mean     │
│     │ Symbol     │ Float64  │
├─────┼────────────┼──────────┤
│ 1   │ m          │ 0.824853 │
```
"""
struct ESS{space} <: InferenceAlgorithm end

ESS() = ESS{()}()
ESS(space::Symbol) = ESS{(space,)}()

# always accept in the first step
function DynamicPPL.initialstep(
    rng::AbstractRNG,
    model::Model,
    spl::Sampler{<:ESS},
    vi::AbstractVarInfo;
    kwargs...
)
    # Sanity check
    vns = _getvns(vi, spl)
    length(vns) == 1 ||
        error("[ESS] does only support one variable ($(length(vns)) variables specified)")
    for vn in vns[1]
        dist = getdist(vi, vn)
        EllipticalSliceSampling.isgaussian(typeof(dist)) ||
            error("[ESS] only supports Gaussian prior distributions")
    end

    return Transition(vi), vi
end

function AbstractMCMC.step(
    rng::AbstractRNG,
    model::Model,
    spl::Sampler{<:ESS},
    vi::AbstractVarInfo;
    kwargs...
)
    # obtain previous sample
    f = vi[spl]

    # define previous sampler state
    # (do not use cache to avoid in-place sampling from prior)
    oldstate = EllipticalSliceSampling.ESSState(f, getlogp(vi), nothing)

    # compute next state
    sample, state = AbstractMCMC.step(
        rng,
        EllipticalSliceSampling.ESSModel(
            ESSPrior(model, spl, vi), ESSLogLikelihood(model, spl, vi),
        ),
        EllipticalSliceSampling.ESS(),
        oldstate,
    )

    # update sample and log-likelihood
    vi[spl] = sample
    setlogp!(vi, state.loglikelihood)

    return Transition(vi), vi
end

# Prior distribution of considered random variable
struct ESSPrior{M<:Model,S<:Sampler{<:ESS},V<:AbstractVarInfo,T}
    model::M
    sampler::S
    varinfo::V
    μ::T
    
    function ESSPrior{M,S,V}(model::M, sampler::S, varinfo::V) where {
        M<:Model,S<:Sampler{<:ESS},V<:AbstractVarInfo
    }
        vns = _getvns(varinfo, sampler)
        μ = mapreduce(vcat, vns[1]) do vn
            dist = getdist(varinfo, vn)
            EllipticalSliceSampling.isgaussian(typeof(dist)) ||
                error("[ESS] only supports Gaussian prior distributions")
            vectorize(dist, mean(dist))
        end
        return new{M,S,V,typeof(μ)}(model, sampler, varinfo, μ)
    end
end

function ESSPrior(model::Model, sampler::Sampler{<:ESS}, varinfo::AbstractVarInfo)
    return ESSPrior{typeof(model),typeof(sampler),typeof(varinfo)}(
        model, sampler, varinfo,
    )
end

# Ensure that the prior is a Gaussian distribution (checked in the constructor)
EllipticalSliceSampling.isgaussian(::Type{<:ESSPrior}) = true

# Only define out-of-place sampling
function Base.rand(rng::Random.AbstractRNG, p::ESSPrior)
    sampler = p.sampler
    varinfo = p.varinfo
    vns = _getvns(varinfo, sampler)
    for vn in Iterators.flatten(values(vns))
        set_flag!(varinfo, vn, "del")
    end
    p.model(rng, varinfo, sampler)
    return varinfo[sampler]
end

# Mean of prior distribution
Distributions.mean(p::ESSPrior) = p.μ

# Evaluate log-likelihood of proposals
struct ESSLogLikelihood{M<:Model,S<:Sampler{<:ESS},V<:AbstractVarInfo}
    model::M
    sampler::S
    varinfo::V
end

function (ℓ::ESSLogLikelihood)(f)
    sampler = ℓ.sampler
    varinfo = ℓ.varinfo
    varinfo[sampler] = f
    ℓ.model(varinfo, sampler)
    return getlogp(varinfo)
end

function DynamicPPL.tilde_assume(rng::Random.AbstractRNG, ctx::DefaultContext, sampler::Sampler{<:ESS}, right, vn, inds, vi)
    if inspace(vn, sampler)
        return DynamicPPL.tilde_assume(rng, LikelihoodContext(), SampleFromPrior(), right, vn, inds, vi)
    else
        return DynamicPPL.tilde_assume(rng, ctx, SampleFromPrior(), right, vn, inds, vi)
    end
end

function DynamicPPL.tilde_observe(ctx::DefaultContext, sampler::Sampler{<:ESS}, right, left, vi)
    return DynamicPPL.tilde_observe(ctx, SampleFromPrior(), right, left, vi)
end

function DynamicPPL.dot_tilde_assume(rng::Random.AbstractRNG, ctx::DefaultContext, sampler::Sampler{<:ESS}, right, left, vns, inds, vi)
    # TODO: Or should we do `all(Base.Fix2(inspace, sampler), vns)`?
    if inspace(first(vns), sampler)
        return DynamicPPL.dot_tilde_assume(rng, LikelihoodContext(), SampleFromPrior(), right, left, vns, inds, vi)
    else
        return DynamicPPL.dot_tilde_assume(rng, ctx, SampleFromPrior(), right, left, vns, inds, vi)
    end
end

<<<<<<< HEAD
function DynamicPPL.dot_tilde_observe(ctx::DefaultContext, sampler::Sampler{<:ESS}, right, left, vi)
    return DynamicPPL.dot_tilde_observe(ctx, SampleFromPrior(), right, left, vi)
=======
function DynamicPPL.dot_tilde(ctx::DefaultContext, sampler::Sampler{<:ESS}, right, left, vi)
    return DynamicPPL.dot_tilde(ctx, SampleFromPrior(), right, left, vi)
>>>>>>> 73515622
end<|MERGE_RESOLUTION|>--- conflicted
+++ resolved
@@ -158,11 +158,6 @@
     end
 end
 
-<<<<<<< HEAD
 function DynamicPPL.dot_tilde_observe(ctx::DefaultContext, sampler::Sampler{<:ESS}, right, left, vi)
     return DynamicPPL.dot_tilde_observe(ctx, SampleFromPrior(), right, left, vi)
-=======
-function DynamicPPL.dot_tilde(ctx::DefaultContext, sampler::Sampler{<:ESS}, right, left, vi)
-    return DynamicPPL.dot_tilde(ctx, SampleFromPrior(), right, left, vi)
->>>>>>> 73515622
 end