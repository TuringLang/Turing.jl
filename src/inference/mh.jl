--- conflicted
+++ resolved
@@ -159,11 +159,7 @@
 end
 
 function observe(spl::Sampler{<:MH}, d::Distribution, value, vi::VarInfo)
-<<<<<<< HEAD
-    return observe(d, value, vi)  # accumulate pdf of likelihood
-=======
     return observe(SampleFromPrior(), d, value, vi)  # accumulate pdf of likelihood
->>>>>>> c02d44e3
 end
 
 function dot_observe(
@@ -172,9 +168,5 @@
     value,
     vi::VarInfo,
 )
-<<<<<<< HEAD
-    return dot_observe(ds, value, vi) # accumulate pdf of likelihood
-=======
     return dot_observe(SampleFromPrior(), ds, value, vi) # accumulate pdf of likelihood
->>>>>>> c02d44e3
 end