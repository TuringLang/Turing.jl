--- conflicted
+++ resolved
@@ -158,37 +158,24 @@
     r, logpdf(dist, r)
 end
 
-<<<<<<< HEAD
-function dot_assume(  spl::Sampler{<:MH},
-                  dists,
-                  vn::VarName,
-                  var,
-                  vi::VarInfo
-                )
+function dot_assume(
+    ::Sampler{<:MH},
+    ::Any,
+    ::VarName,
+    ::Any,
+    ::VarInfo
+)
     error("[Turing] MH doesn't support vectorizing assume statement")
 end
-
 function observe(spl::Sampler{<:MH}, d::Distribution, value, vi::VarInfo)
     return observe(nothing, d, value, vi)  # accumulate pdf of likelihood
 end
 
-function dot_observe( spl::Sampler{<:MH},
-                  ds,
-                  value,
-                  vi::VarInfo
-                )
-    return dot_observe(nothing, ds, value, vi) # accumulate pdf of likelihood
-=======
-function assume(::Sampler{<:MH}, ::Vector{<:Distribution}, ::VarName, ::Any, ::VarInfo)
-    error("[Turing] MH doesn't support vectorizing assume statement")
-end
-
-function observe(
+function dot_observe(
     spl::Sampler{<:MH},
-    d::Union{Distribution,Vector{<:Distribution}},
+    ds,
     value,
     vi::VarInfo
 )
-    return observe(d, value, vi)  # accumulate pdf of likelihood
->>>>>>> 67959c66
+    return dot_observe(nothing, ds, value, vi) # accumulate pdf of likelihood
 end