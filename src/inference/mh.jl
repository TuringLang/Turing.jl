--- conflicted
+++ resolved
@@ -32,45 +32,25 @@
 chn = sample(gdemo([1.5, 2]), MH(1000))
 ```
 """
-<<<<<<< HEAD
-mutable struct MH{T} <: InferenceAlgorithm
+mutable struct MH{space} <: InferenceAlgorithm
+    n_iters   ::  Int       # number of iterations
     proposals ::  Dict{Symbol,Any}  # Proposals for paramters
-    space     ::  Set{T}    # sampling space, emtpy means all
 end
 
 transition_type(::Sampler{<:MH}) = Transition
 alg_str(::Sampler{<:MH}) = "MH"
 
-function MH(space...)
-    new_space = Set()
-=======
-mutable struct MH{space} <: InferenceAlgorithm
-    n_iters   ::  Int       # number of iterations
-    proposals ::  Dict{Symbol,Any}  # Proposals for paramters
-end
-function MH(n_iters::Int, proposals::Dict{Symbol, Any}, space::Tuple) 
+function MH(n_iters::Int, proposals::Dict{Symbol, Any}, space::Tuple)
     return MH{space}(n_iters, proposals)
 end
 
 function MH(n_iters::Int, space...)
     new_space = ()
->>>>>>> 92a0e2a4
     proposals = Dict{Symbol,Any}()
 
     # parse random variables with their hypothetical proposal
     for element in space
         if isa(element, Symbol)
-<<<<<<< HEAD
-            push!(new_space, element)
-        else
-            @assert isa(element[1], Symbol) "[MH] ($element[1]) should be a Symbol. For     proposal, use the syntax MH(N, (:m, (x) -> Normal(x, 0.1)))"
-            push!(new_space, element[1])
-            proposals[element[1]] = element[2]
-        end
-    end
-    set = Set(new_space)
-    MH{eltype(set)}(proposals, set)
-=======
             new_space = (new_space..., element)
         else
             @assert isa(element[1], Symbol) "[MH] ($element[1]) should be a Symbol. For proposal, use the syntax MH(N, (:m, (x) -> Normal(x, 0.1)))"
@@ -78,8 +58,7 @@
             proposals[element[1]] = element[2]
         end
     end
-    MH(n_iters, proposals, new_space)
->>>>>>> 92a0e2a4
+    MH(proposals, new_space)
 end
 
 function Sampler(alg::MH, model::Model, s::Selector)
