module Inference

using ..Essential
using ..Utilities
using DynamicPPL: Metadata, VarInfo, TypedVarInfo,
    islinked, invlink!, link!,
    setindex!!, push!!,
    setlogp!!, getlogp,
    tonamedtuple, VarName, getsym, vectorize,
    _getvns, getdist,
    Model, Sampler, SampleFromPrior, SampleFromUniform,
    DefaultContext, PriorContext,
    LikelihoodContext, set_flag!, unset_flag!,
    getspace, inspace
using Distributions, Libtask, Bijectors
using DistributionsAD: VectorOfMultivariate
using LinearAlgebra
using ..Turing: PROGRESS, Turing
using StatsFuns: logsumexp
using Random: AbstractRNG
using DynamicPPL
using AbstractMCMC: AbstractModel, AbstractSampler
using DocStringExtensions: TYPEDEF, TYPEDFIELDS
using DataStructures: OrderedSet
<<<<<<< HEAD
using CSV
=======
using Setfield: Setfield
>>>>>>> e32bb71a

import AbstractMCMC
import AdvancedHMC; const AHMC = AdvancedHMC
import AdvancedMH; const AMH = AdvancedMH
import AdvancedPS
import BangBang
import ..Essential: getADbackend
import EllipticalSliceSampling
import LogDensityProblems
import LogDensityProblemsAD
import Random
import MCMCChains
import StatsBase: predict

export  InferenceAlgorithm,
        Hamiltonian,
        GibbsComponent,
        StaticHamiltonian,
        AdaptiveHamiltonian,
        SampleFromUniform,
        SampleFromPrior,
        MH,
        ESS,
        Emcee,
        Gibbs,      # classic sampling
        GibbsConditional,
        HMC,
        SGLD,
        PolynomialStepsize,
        SGHMC,
        HMCDA,
        NUTS,       # Hamiltonian-like sampling
        DynamicNUTS,
        IS,
        SMC,
        CSMC,
        PG,
        Prior,
        assume,
        dot_assume,
        observe,
        dot_observe,
        resume,
        predict,
        isgibbscomponent,
        externalsampler

#######################
# Sampler abstraction #
#######################
abstract type AbstractAdapter end
abstract type InferenceAlgorithm end
abstract type ParticleInference <: InferenceAlgorithm end
abstract type Hamiltonian{AD} <: InferenceAlgorithm end
abstract type StaticHamiltonian{AD} <: Hamiltonian{AD} end
abstract type AdaptiveHamiltonian{AD} <: Hamiltonian{AD} end
getADbackend(::Hamiltonian{AD}) where AD = AD()

"""
    ExternalSampler{S<:AbstractSampler}

# Fields
$(TYPEDFIELDS)
"""
struct ExternalSampler{S<:AbstractSampler} <: InferenceAlgorithm
    "the sampler to wrap"
    sampler::S
end

"""
    externalsampler(sampler::AbstractSampler)

Wrap a sampler so it can be used as an inference algorithm.
"""
externalsampler(sampler::AbstractSampler) = ExternalSampler(sampler)

# Algorithm for sampling from the prior
struct Prior <: InferenceAlgorithm end

"""
    mh_accept(logp_current::Real, logp_proposal::Real, log_proposal_ratio::Real)

Decide if a proposal ``x'`` with log probability ``\\log p(x') = logp_proposal`` and
log proposal ratio ``\\log k(x', x) - \\log k(x, x') = log_proposal_ratio`` in a
Metropolis-Hastings algorithm with Markov kernel ``k(x_t, x_{t+1})`` and current state
``x`` with log probability ``\\log p(x) = logp_current`` is accepted by evaluating the
Metropolis-Hastings acceptance criterion
```math
\\log U \\leq \\log p(x') - \\log p(x) + \\log k(x', x) - \\log k(x, x')
```
for a uniform random number ``U \\in [0, 1)``.
"""
function mh_accept(logp_current::Real, logp_proposal::Real, log_proposal_ratio::Real)
    # replacing log(rand()) with -randexp() yields test errors
    return log(rand()) + logp_current ≤ logp_proposal + log_proposal_ratio
end

######################
# Default Transition #
######################
# Default
# Extended in contrib/inference/abstractmcmc.jl
getstats(t) = nothing

struct Transition{T, F<:AbstractFloat, S<:Union{NamedTuple, Nothing}}
    θ     :: T
    lp    :: F # TODO: merge `lp` with `stat`
    stat  :: S
end

Transition(θ, lp) = Transition(θ, lp, nothing)

function Transition(vi::AbstractVarInfo, t=nothing; nt::NamedTuple=NamedTuple())
    θ = merge(tonamedtuple(vi), nt)
    lp = getlogp(vi)
    return Transition(θ, lp, getstats(t))
end

function metadata(t::Transition)
    stat = t.stat
    if stat === nothing
        return (lp = t.lp,)
    else
        return merge((lp = t.lp,), stat)
    end
end

DynamicPPL.getlogp(t::Transition) = t.lp

# Metadata of VarInfo object
metadata(vi::AbstractVarInfo) = (lp = getlogp(vi),)

#########################################
# Default definitions for the interface #
#########################################

function AbstractMCMC.sample(
    model::AbstractModel,
    alg::InferenceAlgorithm,
    N::Integer;
    kwargs...
)
    return AbstractMCMC.sample(Random.default_rng(), model, alg, N; kwargs...)
end

function AbstractMCMC.sample(
    rng::AbstractRNG,
    model::AbstractModel,
    alg::InferenceAlgorithm,
    N::Integer;
    kwargs...
)
    return AbstractMCMC.sample(rng, model, Sampler(alg, model), N; kwargs...)
end

function AbstractMCMC.sample(
    rng::AbstractRNG,
    model::AbstractModel,
    sampler::Sampler{<:InferenceAlgorithm},
    N::Integer;
    chain_type=MCMCChains.Chains,
    resume_from=nothing,
    progress=PROGRESS[],
    kwargs...
)
    if resume_from === nothing
        return AbstractMCMC.mcmcsample(rng, model, sampler, N;
                                       chain_type=chain_type, progress=progress, kwargs...)
    else
        return resume(resume_from, N; chain_type=chain_type, progress=progress, kwargs...)
    end
end

function AbstractMCMC.sample(
    rng::AbstractRNG,
    model::AbstractModel,
    alg::Prior,
    N::Integer;
    chain_type=MCMCChains.Chains,
    resume_from=nothing,
    progress=PROGRESS[],
    kwargs...
)
    if resume_from === nothing
        return AbstractMCMC.mcmcsample(rng, model, SampleFromPrior(), N;
                                       chain_type=chain_type, progress=progress, kwargs...)
    else
        return resume(resume_from, N; chain_type=chain_type, progress=progress, kwargs...)
    end
end

function AbstractMCMC.sample(
    model::AbstractModel,
    alg::InferenceAlgorithm,
    ensemble::AbstractMCMC.AbstractMCMCEnsemble,
    N::Integer,
    n_chains::Integer;
    kwargs...
)
    return AbstractMCMC.sample(Random.default_rng(), model, alg, ensemble, N, n_chains;
                               kwargs...)
end

function AbstractMCMC.sample(
    rng::AbstractRNG,
    model::AbstractModel,
    alg::InferenceAlgorithm,
    ensemble::AbstractMCMC.AbstractMCMCEnsemble,
    N::Integer,
    n_chains::Integer;
    kwargs...
)
    return AbstractMCMC.sample(rng, model, Sampler(alg, model), ensemble, N, n_chains;
                               kwargs...)
end

function AbstractMCMC.sample(
    rng::AbstractRNG,
    model::AbstractModel,
    sampler::Sampler{<:InferenceAlgorithm},
    ensemble::AbstractMCMC.AbstractMCMCEnsemble,
    N::Integer,
    n_chains::Integer;
    chain_type=MCMCChains.Chains,
    progress=PROGRESS[],
    kwargs...
)   
    return AbstractMCMC.mcmcsample(rng, model, sampler, ensemble, N, n_chains;
                                   chain_type=chain_type, progress=progress, kwargs...)
end

function AbstractMCMC.sample(
    rng::AbstractRNG,
    model::AbstractModel,
    alg::Prior,
    ensemble::AbstractMCMC.AbstractMCMCEnsemble,
    N::Integer,
    n_chains::Integer;
    chain_type=MCMCChains.Chains,
    progress=PROGRESS[],
    kwargs...
)
    return AbstractMCMC.sample(rng, model, SampleFromPrior(), ensemble, N, n_chains;
                               chain_type=chain_type, progress=progress, kwargs...)
end
##########################
# Chain making utilities #
##########################

"""
    getparams(t)

Return a named tuple of parameters.
"""
getparams(t) = t.θ
getparams(t::VarInfo) = tonamedtuple(TypedVarInfo(t))

function _params_to_array(ts::Vector)
    names_set = OrderedSet{Symbol}()
    # Extract the parameter names and values from each transition.
    dicts = map(ts) do t
        nms, vs = flatten_namedtuple(getparams(t))
        for nm in nms
            push!(names_set, nm)
        end
        # Convert the names and values to a single dictionary.
        return Dict(nms[j] => vs[j] for j in 1:length(vs))
    end
    names = collect(names_set)
    vals = [get(dicts[i], key, missing) for i in eachindex(dicts),
        (j, key) in enumerate(names)]

    return names, vals
end

function flatten_namedtuple(nt::NamedTuple)
    names_vals = mapreduce(vcat, keys(nt)) do k
        v = nt[k]
        if length(v) == 1
            return [(Symbol(k), v)]
        else
            return mapreduce(vcat, zip(v[1], v[2])) do (vnval, vn)
                return collect(FlattenIterator(vn, vnval))
            end
        end
    end
    return [vn[1] for vn in names_vals], [vn[2] for vn in names_vals]
end

function get_transition_extras(ts::AbstractVector{<:VarInfo})
    valmat = reshape([getlogp(t) for t in ts], :, 1)
    return [:lp], valmat
end

function get_transition_extras(ts::AbstractVector)
    # Extract all metadata.
    extra_data = map(metadata, ts)
    return names_values(extra_data)
end

function names_values(extra_data::AbstractVector{<:NamedTuple{names}}) where names
    values = [getfield(data, name) for data in extra_data, name in names]
    return collect(names), values
end

function names_values(xs::AbstractVector{<:NamedTuple})
    # Obtain all parameter names.
    names_set = Set{Symbol}()
    for x in xs
        for k in keys(x)
            push!(names_set, k)
        end
    end
    names_unique = collect(names_set)

    # Extract all values as matrix.
    values = [
        haskey(x, name) ? x[name] : missing
        for x in xs, name in names_unique
    ]

    return names_unique, values
end

getlogevidence(transitions, sampler, state) = missing

# Default MCMCChains.Chains constructor.
# This is type piracy (at least for SampleFromPrior).
function AbstractMCMC.bundle_samples(
    ts::Vector,
    model::AbstractModel,
    spl::Union{Sampler{<:InferenceAlgorithm},SampleFromPrior},
    state,
    chain_type::Type{MCMCChains.Chains};
    save_state = false,
    stats = missing,
    sort_chain = false,
    discard_initial = 0,
    thinning = 1,
    kwargs...
)
    # Convert transitions to array format.
    # Also retrieve the variable names.
    nms, vals = _params_to_array(ts)

    # Get the values of the extra parameters in each transition.
    extra_params, extra_values = get_transition_extras(ts)

    # Extract names & construct param array.
    nms = [nms; extra_params]
    parray = hcat(vals, extra_values)

    # Get the average or final log evidence, if it exists.
    le = getlogevidence(ts, spl, state)

    # Set up the info tuple.
    if save_state
        info = (model = model, sampler = spl, samplerstate = state)
    else
        info = NamedTuple()
    end

    # Merge in the timing info, if available
    if !ismissing(stats)
        info = merge(info, (start_time=stats.start, stop_time=stats.stop))
    end

    # Conretize the array before giving it to MCMCChains.
    parray = MCMCChains.concretize(parray)

    # Chain construction.
    chain = MCMCChains.Chains(
        parray,
        nms,
        (internals = extra_params,);
        evidence=le,
        info=info,
        start=discard_initial + 1,
        thin=thinning,
    )

    return sort_chain ? sort(chain) : chain
end

# This is type piracy (for SampleFromPrior).
function AbstractMCMC.bundle_samples(
    ts::Vector,
    model::AbstractModel,
    spl::Union{Sampler{<:InferenceAlgorithm},SampleFromPrior},
    state,
    chain_type::Type{Vector{NamedTuple}};
    kwargs...
)
    return map(ts) do t
        params = map(first, getparams(t))
        return merge(params, metadata(t))
    end
end

function save(c::MCMCChains.Chains, spl::Sampler, model, vi, samples)
    nt = NamedTuple{(:sampler, :model, :vi, :samples)}((spl, model, deepcopy(vi), samples))
    return setinfo(c, merge(nt, c.info))
end

function resume(chain::MCMCChains.Chains, args...; kwargs...)
    return resume(Random.default_rng(), chain, args...; kwargs...)
end

function resume(rng::Random.AbstractRNG, chain::MCMCChains.Chains, args...;
                progress=PROGRESS[], kwargs...)
    isempty(chain.info) && error("[Turing] cannot resume from a chain without state info")

    # Sample a new chain.
    return AbstractMCMC.mcmcsample(
        rng,
        chain.info[:model],
        chain.info[:sampler],
        args...;
        resume_from = chain,
        chain_type = MCMCChains.Chains,
        progress = progress,
        kwargs...
    )
end

DynamicPPL.loadstate(chain::MCMCChains.Chains) = chain.info[:samplerstate]

#######################################
# Concrete algorithm implementations. #
#######################################

include("ess.jl")
include("hmc.jl")
include("mh.jl")
include("is.jl")
include("AdvancedSMC.jl")
include("gibbs_conditional.jl")
include("gibbs.jl")
include("../contrib/inference/sghmc.jl")
include("emcee.jl")
include("../contrib/inference/abstractmcmc.jl")

################
# Typing tools #
################

for alg in (:SMC, :PG, :MH, :IS, :ESS, :Gibbs, :Emcee)
    @eval DynamicPPL.getspace(::$alg{space}) where {space} = space
end
for alg in (:HMC, :HMCDA, :NUTS, :SGLD, :SGHMC)
    @eval DynamicPPL.getspace(::$alg{<:Any, space}) where {space} = space
end

function DynamicPPL.get_matching_type(
    spl::Sampler{<:Union{PG, SMC}},
    vi,
    ::Type{TV},
) where {T, N, TV <: Array{T, N}}
    return Array{T, N}
end

##############
# Utilities  #
##############

function SaveCSV(rng::AbstractRNG,
    model::DynamicPPL.Model,
    sampler::DynamicPPL.Sampler,
    transition::HMCTransition,
    state::HMCState,
    iteration::Int64;
    kwargs...
)
    vii = deepcopy(state.vi)
    DynamicPPL.invlink!!(vii, model)
    θ = vii[sampler]
    # it would be good to have the param names as in the chain
    chain_name = get(kwargs, :chain_name, "chain")
    CSV.write(string(chain_name,".csv"), Dict("params"=>[θ]);
              append=true, delim=";")
end

DynamicPPL.getspace(spl::Sampler) = getspace(spl.alg)
DynamicPPL.inspace(vn::VarName, spl::Sampler) = inspace(vn, getspace(spl.alg))

"""

    predict([rng::AbstractRNG,] model::Model, chain::MCMCChains.Chains; include_all=false)

Execute `model` conditioned on each sample in `chain`, and return the resulting `Chains`.

If `include_all` is `false`, the returned `Chains` will contain only those variables
sampled/not present in `chain`.

# Details
Internally calls `Turing.Inference.transitions_from_chain` to obtained the samples
and then converts these into a `Chains` object using `AbstractMCMC.bundle_samples`.

# Example
```jldoctest
julia> using Turing; Turing.setprogress!(false);
[ Info: [Turing]: progress logging is disabled globally

julia> @model function linear_reg(x, y, σ = 0.1)
           β ~ Normal(0, 1)

           for i ∈ eachindex(y)
               y[i] ~ Normal(β * x[i], σ)
           end
       end;

julia> σ = 0.1; f(x) = 2 * x + 0.1 * randn();

julia> Δ = 0.1; xs_train = 0:Δ:10; ys_train = f.(xs_train);

julia> xs_test = [10 + Δ, 10 + 2 * Δ]; ys_test = f.(xs_test);

julia> m_train = linear_reg(xs_train, ys_train, σ);

julia> chain_lin_reg = sample(m_train, NUTS(100, 0.65), 200);
┌ Info: Found initial step size
└   ϵ = 0.003125

julia> m_test = linear_reg(xs_test, Vector{Union{Missing, Float64}}(undef, length(ys_test)), σ);

julia> predictions = predict(m_test, chain_lin_reg)
Object of type Chains, with data of type 100×2×1 Array{Float64,3}

Iterations        = 1:100
Thinning interval = 1
Chains            = 1
Samples per chain = 100
parameters        = y[1], y[2]

2-element Array{ChainDataFrame,1}

Summary Statistics
  parameters     mean     std  naive_se     mcse       ess   r_hat
  ──────────  ───────  ──────  ────────  ───────  ────────  ──────
        y[1]  20.1974  0.1007    0.0101  missing  101.0711  0.9922
        y[2]  20.3867  0.1062    0.0106  missing  101.4889  0.9903

Quantiles
  parameters     2.5%    25.0%    50.0%    75.0%    97.5%
  ──────────  ───────  ───────  ───────  ───────  ───────
        y[1]  20.0342  20.1188  20.2135  20.2588  20.4188
        y[2]  20.1870  20.3178  20.3839  20.4466  20.5895


julia> ys_pred = vec(mean(Array(group(predictions, :y)); dims = 1));

julia> sum(abs2, ys_test - ys_pred) ≤ 0.1
true
```
"""
function predict(model::Model, chain::MCMCChains.Chains; kwargs...)
    return predict(Random.default_rng(), model, chain; kwargs...)
end
function predict(rng::AbstractRNG, model::Model, chain::MCMCChains.Chains; include_all = false)
    # Don't need all the diagnostics
    chain_parameters = MCMCChains.get_sections(chain, :parameters)

    spl = DynamicPPL.SampleFromPrior()

    # Sample transitions using `spl` conditioned on values in `chain`
    transitions = transitions_from_chain(rng, model, chain_parameters; sampler = spl)

    # Let the Turing internals handle everything else for you
    chain_result = reduce(
        MCMCChains.chainscat, [
            AbstractMCMC.bundle_samples(
                transitions[:, chain_idx],
                model,
                spl,
                nothing,
                MCMCChains.Chains
            ) for chain_idx = 1:size(transitions, 2)
        ]
    )

    parameter_names = if include_all
        names(chain_result, :parameters)
    else
        filter(k -> ∉(k, names(chain_parameters, :parameters)), names(chain_result, :parameters))
    end

    return chain_result[parameter_names]
end

"""

    transitions_from_chain(
        [rng::AbstractRNG,]
        model::Model,
        chain::MCMCChains.Chains;
        sampler = DynamicPPL.SampleFromPrior()
    )

Execute `model` conditioned on each sample in `chain`, and return resulting transitions.

The returned transitions are represented in a `Vector{<:Turing.Inference.Transition}`.

# Details

In a bit more detail, the process is as follows:
1. For every `sample` in `chain`
   1. For every `variable` in `sample`
      1. Set `variable` in `model` to its value in `sample`
   2. Execute `model` with variables fixed as above, sampling variables NOT present
      in `chain` using `SampleFromPrior`
   3. Return sampled variables and log-joint

# Example
```julia-repl
julia> using Turing

julia> @model function demo()
           m ~ Normal(0, 1)
           x ~ Normal(m, 1)
       end;

julia> m = demo();

julia> chain = Chains(randn(2, 1, 1), ["m"]); # 2 samples of `m`

julia> transitions = Turing.Inference.transitions_from_chain(m, chain);

julia> [Turing.Inference.getlogp(t) for t in transitions] # extract the logjoints
2-element Array{Float64,1}:
 -3.6294991938628374
 -2.5697948166987845

julia> [first(t.θ.x) for t in transitions] # extract samples for `x`
2-element Array{Array{Float64,1},1}:
 [-2.0844148956440796]
 [-1.704630494695469]
```
"""
function transitions_from_chain(
    model::Turing.Model,
    chain::MCMCChains.Chains;
    kwargs...
)
    return transitions_from_chain(Random.default_rng(), model, chain; kwargs...)
end

function transitions_from_chain(
    rng::Random.AbstractRNG,
    model::Turing.Model,
    chain::MCMCChains.Chains;
    sampler = DynamicPPL.SampleFromPrior()
)
    vi = Turing.VarInfo(model)

    iters = Iterators.product(1:size(chain, 1), 1:size(chain, 3))
    transitions = map(iters) do (sample_idx, chain_idx)
        # Set variables present in `chain` and mark those NOT present in chain to be resampled.
        DynamicPPL.setval_and_resample!(vi, chain, sample_idx, chain_idx)
        model(rng, vi, sampler)

        # Convert `VarInfo` into `NamedTuple` and save.
        Transition(vi)
    end

    return transitions
end

end # module<|MERGE_RESOLUTION|>--- conflicted
+++ resolved
@@ -22,11 +22,8 @@
 using AbstractMCMC: AbstractModel, AbstractSampler
 using DocStringExtensions: TYPEDEF, TYPEDFIELDS
 using DataStructures: OrderedSet
-<<<<<<< HEAD
+using Setfield: Setfield
 using CSV
-=======
-using Setfield: Setfield
->>>>>>> e32bb71a
 
 import AbstractMCMC
 import AdvancedHMC; const AHMC = AdvancedHMC
