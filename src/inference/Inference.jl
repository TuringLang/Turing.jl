module Inference

using ..Core, ..Core.RandomVariables, ..Utilities
<<<<<<< HEAD
using ..Core.RandomVariables: Metadata, _tail, TypedVarInfo,
    islinked, invlink!, getlogp, tonamedtuple, _getvns, getdist
=======
using ..Core.RandomVariables: Metadata, _tail, VarInfo, TypedVarInfo,
    islinked, invlink!, getlogp, tonamedtuple, VarName
using ..Core: split_var_str
>>>>>>> 5e28806d
using Distributions, Libtask, Bijectors
using ProgressMeter, LinearAlgebra
using ..Turing: PROGRESS, CACHERESET, AbstractSampler
using ..Turing: Model, runmodel!, Turing,
    Sampler, SampleFromPrior, SampleFromUniform,
    Selector, AbstractSamplerState, DefaultContext, 
    LikelihoodContext, MiniBatchContext, NamedDist, NoDist
using StatsFuns: logsumexp
using Random: GLOBAL_RNG, AbstractRNG, randexp
using AbstractMCMC

import MCMCChains: Chains
import AdvancedHMC; const AHMC = AdvancedHMC
import ..Turing: getspace
import ..Core: getchunksize, getADtype, get_matching_type
import AbstractMCMC: AbstractTransition, sample, step!, sample_init!,
    transitions_init, sample_end!, AbstractSampler, transition_type,
    callback, init_callback, AbstractCallback, psample

export  InferenceAlgorithm,
        Hamiltonian,
        AbstractGibbs,
        GibbsComponent,
        StaticHamiltonian,
        AdaptiveHamiltonian,
        SampleFromUniform,
        SampleFromPrior,
        MH,
        ESS,
        Gibbs,      # classic sampling
        HMC,
        SGLD,
        SGHMC,
        HMCDA,
        NUTS,       # Hamiltonian-like sampling
        DynamicNUTS,
        IS,
        SMC,
        CSMC,
        PG,
        PIMH,
        PMMH,
        IPMCMC,  # particle-based sampling
        assume,
        observe,
        step,
        WelfordVar,
        WelfordCovar,
        NaiveCovar,
        get_var,
        get_covar,
        add_sample!,
        reset!,
        step!,
        resume

#######################
# Sampler abstraction #
#######################
abstract type AbstractAdapter end
abstract type InferenceAlgorithm end
abstract type ParticleInference <: InferenceAlgorithm end
abstract type Hamiltonian{AD} <: InferenceAlgorithm end
abstract type StaticHamiltonian{AD} <: Hamiltonian{AD} end
abstract type AdaptiveHamiltonian{AD} <: Hamiltonian{AD} end

getchunksize(::T) where {T <: Hamiltonian} = getchunksize(T)
getchunksize(::Type{<:Hamiltonian{AD}}) where AD = getchunksize(AD)
getADtype(alg::Hamiltonian) = getADtype(typeof(alg))
getADtype(::Type{<:Hamiltonian{AD}}) where {AD} = AD

"""
    mh_accept(logp_current::Real, logp_proposal::Real, log_proposal_ratio::Real)

Decide if a proposal ``x'`` with log probability ``\\log p(x') = logp_proposal`` and
log proposal ratio ``\\log k(x', x) - \\log k(x, x') = log_proposal_ratio`` in a
Metropolis-Hastings algorithm with Markov kernel ``k(x_t, x_{t+1})`` and current state
``x`` with log probability ``\\log p(x) = logp_current`` is accepted by evaluating the
Metropolis-Hastings acceptance criterion
```math
\\log U \\leq \\log p(x') - \\log p(x) + \\log k(x', x) - \\log k(x, x')
```
for a uniform random number ``U \\in [0, 1)``.
"""
function mh_accept(logp_current::Real, logp_proposal::Real, log_proposal_ratio::Real)
    # replacing log(rand()) with -randexp() yields test errors
    return log(rand()) + logp_current ≤ logp_proposal + log_proposal_ratio
end

######################
# Default Transition #
######################

struct Transition{T, F<:AbstractFloat} <: AbstractTransition
    θ  :: T
    lp :: F
end

function Transition(spl::Sampler, nt::NamedTuple=NamedTuple())
    theta = merge(tonamedtuple(spl.state.vi), nt)
    lp = getlogp(spl.state.vi)
    return Transition{typeof(theta), typeof(lp)}(theta, lp)
end

function additional_parameters(::Type{<:Transition})
    return [:lp]
end

##########################################
# Internal variable names for MCMCChains #
##########################################

const TURING_INTERNAL_VARS = (internals = [
    "elapsed",
    "eval_num",
    "lf_eps",
    "lp",
    "weight",
    "le",
    "acceptance_rate",
    "hamiltonian_energy",
    "hamiltonian_energy_error",
    "max_hamiltonian_energy_error",
    "is_accept",
    "log_density",
    "n_steps",
    "numerical_error",
    "step_size",
    "nom_step_size",
    "tree_depth",
    "is_adapt",
],)

#########################################
# Default definitions for the interface #
#########################################

function AbstractMCMC.sample(
    rng::AbstractRNG,
    model::ModelType,
    alg::AlgType,
    N::Integer;
    kwargs...
) where {
    ModelType<:AbstractModel,
    SamplerType<:AbstractSampler,
    AlgType<:InferenceAlgorithm
}
    return sample(rng, model, Sampler(alg, model), N; progress=PROGRESS[], kwargs...)
end

function AbstractMCMC.sample(
    model::ModelType,
    alg::AlgType,
    N::Integer;
    resume_from=nothing,
    kwargs...
) where {
    ModelType<:AbstractModel,
    SamplerType<:AbstractSampler,
    AlgType<:InferenceAlgorithm
}
    if resume_from === nothing
        return sample(model, Sampler(alg, model), N; progress=PROGRESS[], kwargs...)
    else
        return resume(resume_from, N)
    end
end


function AbstractMCMC.psample(
    model::ModelType,
    alg::AlgType,
    N::Integer,
    n_chains::Integer;
    kwargs...
) where {
    ModelType<:AbstractModel,
    SamplerType<:AbstractSampler,
    AlgType<:InferenceAlgorithm
}
    return psample(GLOBAL_RNG, model, alg, N, n_chains; progress=false, kwargs...)
end

function AbstractMCMC.psample(
    rng::AbstractRNG,
    model::ModelType,
    alg::AlgType,
    N::Integer,
    n_chains::Integer;
    kwargs...
) where {
    ModelType<:AbstractModel,
    SamplerType<:AbstractSampler,
    AlgType<:InferenceAlgorithm
}
    return psample(rng, model, Sampler(alg, model), N, n_chains; progress=false, kwargs...)
end

function AbstractMCMC.sample_init!(
    ::AbstractRNG,
    model::Model,
    spl::Sampler,
    N::Integer;
    kwargs...
)
    # Resume the sampler.
    set_resume!(spl; kwargs...)

    # Set the parameters to a starting value.
    initialize_parameters!(spl; kwargs...)
end

function AbstractMCMC.sample_end!(
    ::AbstractRNG,
    ::Model,
    spl::AbstractSampler,
    ::Integer,
    ::Vector{TransitionType};
    kwargs...
) where {TransitionType<:AbstractTransition}
    # Silence the default API function.
end

function initialize_parameters!(
    spl::AbstractSampler;
    init_theta::Union{Nothing,Array{<:Any,1}}=nothing,
    verbose::Bool=false,
    kwargs...
)
    # Get `init_theta`
    if init_theta !== nothing
        verbose && @info "Using passed-in initial variable values" init_theta
        # Convert individual numbers to length 1 vector; `ismissing(v)` is needed as `size(missing)` is undefined`
        init_theta = [ismissing(v) || size(v) == () ? [v] : v for v in init_theta]
        # Flatten `init_theta`
        init_theta_flat = foldl(vcat, map(vec, init_theta))
        # Create a mask to inidicate which values are not missing
        theta_mask = map(x -> !ismissing(x), init_theta_flat)
        # Get all values
        theta = spl.state.vi[spl]
        @assert length(theta) == length(init_theta_flat) "Provided initial value doesn't match the dimension of the model"
        # Update those which are provided (i.e. not missing)
        theta[theta_mask] .= init_theta_flat[theta_mask]
        # Update in `vi`
        spl.state.vi[spl] = theta
    end
end


##########################
# Chain making utilities #
##########################

function _params_to_array(ts::Vector{T}, spl::Sampler) where {T<:AbstractTransition}
    names = Set{String}()
    dicts = Vector{Dict{String, Any}}()

    # Extract the parameter names and values from each transition.
    for t in ts
        nms, vs = flatten_namedtuple(t.θ)
        push!(names, nms...)

        # Convert the names and values to a single dictionary.
        d = Dict{String, Any}()
        for (k, v) in zip(nms, vs)
            d[k] = v
        end
        push!(dicts, d)
    end

    # Convert the set to an ordered vector so the parameter ordering
    # is deterministic.
    ordered_names = collect(names)
    vals = Matrix{Union{Real, Missing}}(undef, length(ts), length(ordered_names))

    # Place each element of all dicts into the returned value matrix.
    for i in eachindex(dicts)
        for (j, key) in enumerate(ordered_names)
            vals[i,j] = get(dicts[i], key, missing)
        end
    end

    return ordered_names, vals
end

function flatten_namedtuple(nt::NamedTuple{pnames}) where {pnames}
    vals = Vector{Real}()
    names = Vector{AbstractString}()

    for k in pnames
        v = nt[k]
        if length(v) == 1
            flatten(names, vals, string(k), v)
        else
            for (vnval, vn) in zip(v[1], v[2])
                flatten(names, vals, vn, vnval)
            end
        end
    end

    return names, vals
end

function flatten(names, value :: AbstractArray, k :: String, v)
    if isa(v, Number)
        name = k
        push!(value, v)
        push!(names, name)
    elseif isa(v, Array)
        for i = eachindex(v)
            if isa(v[i], Number)
                name = string(ind2sub(size(v), i))
                name = replace(name, "(" => "[");
                name = replace(name, ",)" => "]");
                name = replace(name, ")" => "]");
                name = k * name
                isa(v[i], Nothing) && println(v, i, v[i])
                push!(value, v[i])
                push!(names, name)
            elseif isa(v[i], AbstractArray)
                name = k * string(ind2sub(size(v), i))
                flatten(names, value, name, v[i])
            else
                error("Unknown var type: typeof($v[i])=$(typeof(v[i]))")
            end
        end
    else
        error("Unknown var type: typeof($v)=$(typeof(v))")
    end
    return
end

ind2sub(v, i) = Tuple(CartesianIndices(v)[i])

function get_transition_extras(ts::Vector{T}) where T<:AbstractTransition
    # Get the extra field names from the sampler state type.
    # This handles things like :lp or :weight.
    extra_params = additional_parameters(T)

    # Get the values of the extra parameters.
    local extra_names
    all_vals = []

    # Iterate through each transition.
    for t in ts
        extra_names = String[]
        vals = []

        # Iterate through each of the additional field names
        # in the struct.
        for p in extra_params
            # Check whether the field contains a NamedTuple,
            # in which case we need to iterate through each
            # key/value pair.
            prop = getproperty(t, p)
            if prop isa NamedTuple
                for (k, v) in pairs(prop)
                    push!(extra_names, string(k))
                    push!(vals, v)
                end
            else
                push!(extra_names, string(p))
                push!(vals, prop)
            end
        end
        push!(all_vals, vals)
    end

    # Convert the vector-of-vectors to a matrix.
    valmat = [all_vals[i][j] for i in 1:length(ts), j in 1:length(all_vals[1])]

    return extra_names, valmat
end

# Default Chains constructor.
function AbstractMCMC.bundle_samples(
    rng::AbstractRNG,
    model::ModelType,
    spl::Sampler,
    N::Integer,
    ts::Vector{T};
    discard_adapt::Bool=true,
    save_state=false,
    kwargs...
) where {ModelType<:AbstractModel, T<:AbstractTransition}
    # Check if we have adaptation samples.
    if discard_adapt && :n_adapts in fieldnames(typeof(spl.alg))
        ts = ts[(spl.alg.n_adapts+1):end]
    end

    # Convert transitions to array format.
    # Also retrieve the variable names.
    nms, vals = _params_to_array(ts, spl)

    # Get the values of the extra parameters in each Transition struct.
    extra_params, extra_values = get_transition_extras(ts)

    # Extract names & construct param array.
    nms = string.(vcat(nms..., string.(extra_params)...))
    parray = hcat(vals, extra_values)

    # If the state field has average_logevidence or final_logevidence, grab that.
    le = missing
    if :average_logevidence in fieldnames(typeof(spl.state))
        le = getproperty(spl.state, :average_logevidence)
    elseif :final_logevidence in fieldnames(typeof(spl.state))
        le = getproperty(spl.state, :final_logevidence)
    end

    # Check whether to invlink! the varinfo
    if islinked(spl.state.vi, spl)
        invlink!(spl.state.vi, spl)
    end

    # Set up the info tuple.
    info = if save_state
        (range = rng,
        model = model,
        spl = spl)
    else
        NamedTuple()
    end

    # Chain construction.
    return Chains(
        parray,
        string.(nms),
        deepcopy(TURING_INTERNAL_VARS);
        evidence=le,
        info=info,
        sorted=true
    )
end

function save(c::Chains, spl::AbstractSampler, model, vi, samples)
    nt = NamedTuple{(:spl, :model, :vi, :samples)}((spl, model, deepcopy(vi), samples))
    return setinfo(c, merge(nt, c.info))
end

function resume(c::Chains, n_iter::Int; kwargs...)
    @assert !isempty(c.info) "[Turing] cannot resume from a chain without state info"

    # Sample a new chain.
    newchain = sample(
        c.info[:range],
        c.info[:model],
        c.info[:spl],
        n_iter;
        resume_from=c,
        reuse_spl_n=n_iter,
        kwargs...
    )

    # Stick the new samples at the end of the old chain.
    return vcat(c, newchain)
end

function set_resume!(
    s::Sampler;
    resume_from::Union{Chains, Nothing}=nothing,
    kwargs...
)
    # If we're resuming, grab the sampler info.
    if resume_from !== nothing
        s = resume_from.info[:spl]
    end
end

#########################
# Default sampler state #
#########################

"""
A blank `AbstractSamplerState` that contains only `VarInfo` information.
"""
mutable struct SamplerState{VIType<:VarInfo} <: AbstractSamplerState
    vi :: VIType
end

#######################################
# Concrete algorithm implementations. #
#######################################

include("ess.jl")
include("hmc.jl")
include("mh.jl")
include("is.jl")
include("AdvancedSMC.jl")
include("gibbs.jl")
include("../contrib/inference/sghmc.jl")
include("../contrib/inference/AdvancedSMCExtensions.jl")

################
# Typing tools #
################

for alg in (:SMC, :PG, :PMMH, :IPMCMC, :MH, :IS, :ESS, :Gibbs)
    @eval getspace(::$alg{space}) where {space} = space
end
for alg in (:HMC, :HMCDA, :NUTS, :SGLD, :SGHMC)
    @eval getspace(::$alg{<:Any, space}) where {space} = space
end

floatof(::Type{T}) where {T <: Real} = typeof(one(T)/one(T))
floatof(::Type) = Real # fallback if type inference failed

function get_matching_type(
    spl::AbstractSampler, 
    vi::VarInfo, 
    ::Type{T},
) where {T}
    return T
end
function get_matching_type(
    spl::AbstractSampler, 
    vi::VarInfo, 
    ::Type{T},
) where {T <: AbstractFloat}
    return floatof(eltype(vi, spl))
end
function get_matching_type(
    spl::Sampler{<:Hamiltonian}, 
    vi::VarInfo, 
    ::Type{T},
) where {T <: Union{Missing, AbstractFloat}}
    return Union{Missing, floatof(eltype(vi, spl))}
end
function get_matching_type(
    spl::Sampler{<:Hamiltonian}, 
    vi::VarInfo, 
    ::Type{<:AbstractFloat},
)
    return floatof(eltype(vi, spl))
end
function get_matching_type(
    spl::Sampler{<:Hamiltonian}, 
    vi::VarInfo, 
    ::Type{TV},
) where {T, N, TV <: Array{T, N}}
    return Array{Turing.Core.get_matching_type(spl, vi, T), N}
end
function get_matching_type(
    spl::Sampler{<:Union{PG, SMC}}, 
    vi::VarInfo, 
    ::Type{TV},
) where {T, N, TV <: Array{T, N}}
    return TArray{T, N}
end

## Fallback functions

alg_str(spl::Sampler) = string(nameof(typeof(spl.alg)))
transition_type(spl::Sampler) = typeof(Transition(spl))

# utility funcs for querying sampler information
require_gradient(spl::Sampler) = false
require_particles(spl::Sampler) = false

function tilde(ctx::DefaultContext, sampler, right, left, vi)
    return _tilde(sampler, right, left, vi)
end

# assume
function tilde(ctx::LikelihoodContext, sampler, right, left::VarName, vi)
    return _tilde(sampler, NoDist(right), left, vi)
end
function tilde(ctx::MiniBatchContext, sampler, right, left::VarName, vi)
    return tilde(ctx.ctx, sampler, right, left, vi)
end

function _tilde(sampler, right, left::VarName, vi)
    return Turing.assume(sampler, right, left, vi)
end
function _tilde(sampler, right::NamedDist, left::VarName, vi)
    name = right.name
    if name isa String
        sym_str, inds = split_var_str(name, String)
        sym = Symbol(sym_str)
        vn = VarName{sym}(inds)
    elseif name isa Symbol
        vn = VarName{name}("")
    elseif name isa VarName
        vn = name
    else
        throw("Unsupported variable name. Please use either a string, symbol or VarName.")
    end
    return _tilde(sampler, right.dist, vn, vi)
end

# observe
function tilde(ctx::LikelihoodContext, sampler, right, left, vi)
    return _tilde(sampler, right, left, vi)
end
function tilde(ctx::MiniBatchContext, sampler, right, left, vi)
    return ctx.loglike_scalar * tilde(ctx.ctx, sampler, right, left, vi)
end

_tilde(sampler, right, left, vi) = Turing.observe(sampler, right, left, vi)

function assume(spl::Sampler, dist)
    error("Turing.assume: unmanaged inference algorithm: $(typeof(spl))")
end

function observe(spl::Sampler, weight)
    error("Turing.observe: unmanaged inference algorithm: $(typeof(spl))")
end

## Default definitions for assume, observe, when sampler = nothing.
function assume(
    ::Nothing,
    dist::Distribution,
    vn::VarName,
    vi::VarInfo,
)
    return assume(SampleFromPrior(), dist, vn, vi)
end
function assume(
    spl::Union{SampleFromPrior, SampleFromUniform},
    dist::Distribution,
    vn::VarName,
    vi::VarInfo,
)
    if haskey(vi, vn)
        r = vi[vn]
    else
        r = isa(spl, SampleFromUniform) ? init(dist) : rand(dist)
        push!(vi, vn, r, dist, spl)
    end
    # NOTE: The importance weight is not correctly computed here because
    #       r is genereated from some uniform distribution which is different from the prior
    # acclogp!(vi, logpdf_with_trans(dist, r, istrans(vi, vn)))

    return r, logpdf_with_trans(dist, r, istrans(vi, vn))
end

function observe(
    ::Nothing,
    dist::Distribution,
    value,
    vi::VarInfo,
)
    return observe(SampleFromPrior(), dist, value, vi)
end
function observe(
    spl::Union{SampleFromPrior, SampleFromUniform},
    dist::Distribution,
    value,
    vi::VarInfo,
)
    vi.num_produce += one(vi.num_produce)
    return logpdf(dist, value)
end

# .~ functions

# assume
function dot_tilde(ctx::DefaultContext, sampler, right, left, vn::VarName, vi)
    return _dot_tilde(sampler, right, left, vn, vi)
end
function dot_tilde(ctx::LikelihoodContext, sampler, right, left, vn::VarName, vi)
    return _dot_tilde(sampler, NoDist(right), left, vn, vi)
end
function dot_tilde(ctx::MiniBatchContext, sampler, right, left, vn::VarName, vi)
    return dot_tilde(ctx.ctx, sampler, right, left, vn, vi)
end

function _dot_tilde(sampler, right, left, vn::VarName, vi)
    return dot_assume(sampler, right, vn, left, vi)
end

# Ambiguity error when not sure to use Distributions convention or Julia broadcasting semantics
function _dot_tilde(
    sampler, 
    right::Union{MultivariateDistribution, AbstractVector{<:MultivariateDistribution}}, 
    left::AbstractMatrix{>:AbstractVector}, 
    vn::VarName, 
    vi,
)
    throw("Ambiguous `lhs .~ rhs` or `@. lhs ~ rhs` syntax. The broadcasting can either be 
    column-wise following the convention of Distributions.jl or element-wise following 
    Julia's general broadcasting semantics. Please make sure that the element type of `lhs` 
    is not a supertype of the support type of `AbstractVector` to eliminate ambiguity.")
end
function _dot_tilde(sampler, right::NamedDist, left::AbstractArray, vn::VarName, vi)
    name = right.name
    if name isa String
        sym_str, inds = split_var_str(name, String)
        sym = Symbol(sym_str)
        vn = VarName{sym}(inds)
    elseif name isa Symbol
        vn = VarName{name}("")
    elseif name isa VarName
        vn = name
    else
        throw("Unsupported variable name. Please use either a string, symbol or VarName.")
    end
    return _dot_tilde(sampler, right.dist, left, vn, vi)
end

function dot_assume(
    spl::Union{SampleFromPrior, SampleFromUniform},
    dist::MultivariateDistribution,
    vn::VarName,
    var::AbstractMatrix,
    vi::VarInfo,
)
    @assert dim(dist) == size(var, 1)
    getvn = i -> VarName(vn, vn.indexing * "[:,$i]")
    vns = getvn.(1:size(var, 2))
    r = get_and_set_val!(vi, vns, dist, spl)
    lp = sum(logpdf_with_trans(dist, r, istrans(vi, vns[1])))
    var .= r
    return var, lp
end
function dot_assume(
    spl::Union{SampleFromPrior, SampleFromUniform},
    dists::Union{Distribution, AbstractArray{<:Distribution}},
    vn::VarName,
    var::AbstractArray,
    vi::VarInfo,
)
    getvn = ind -> VarName(vn, vn.indexing * "[" * join(Tuple(ind), ",") * "]")
    vns = getvn.(CartesianIndices(var))
    r = get_and_set_val!(vi, vns, dists, spl)
    lp = sum(logpdf_with_trans.(dists, r, istrans(vi, vns[1])))
    var .= r
    return var, lp
end
function dot_assume(
    spl::Sampler,
    ::Any,
    ::VarName,
    ::Any,
    ::VarInfo
)
    error("[Turing] $(alg_str(spl)) doesn't support vectorizing assume statement")
end

function get_and_set_val!(vi, vn::VarName, dist::Distribution, spl)
    if haskey(vi, vn)
        r = vi[vn]
    else
        r = isa(spl, SampleFromUniform) ? init(dist) : rand(dist)
        push!(vi, vn, r, dist, spl)
    end
    return r
end
function get_and_set_val!(
    vi, 
    vns::AbstractVector{<:VarName}, 
    dist::MultivariateDistribution, 
    spl
)
    n = length(vns)
    if haskey(vi, vns[1])
        r = vi[vns]
    else
        r = isa(spl, SampleFromUniform) ? init(dist, n) : rand(dist, n)
        for i in 1:n
            push!(vi, vns[i], r[:,i], dist, spl)
        end
    end
    return r
end
function get_and_set_val!(
    vi, 
    vns::AbstractArray{<:VarName}, 
    dists::Union{Distribution, AbstractArray{<:Distribution}}, 
    spl
)
    if haskey(vi, vns[1])
        r = reshape(vi[vec(vns)], size(vns))
    else
        f(vn, dist) = isa(spl, SampleFromUniform) ? init(dist) : rand(dist)
        r = f.(vns, dists)
        push!.(Ref(vi), vns, r, dists, Ref(spl))
    end
    return r
end

# observe
function dot_tilde(ctx::DefaultContext, sampler, right, left, vi)
    return _dot_tilde(sampler, right, left, vi)
end
function dot_tilde(ctx::LikelihoodContext, sampler, right, left, vi)
    return _dot_tilde(sampler, right, left, vi)
end
function dot_tilde(ctx::MiniBatchContext, sampler, right, left, vi)
    return ctx.loglike_scalar * dot_tilde(ctx.ctx, sampler, right, left, left, vi)
end

function _dot_tilde(sampler, right, left::AbstractArray, vi)
    return dot_observe(sampler, right, left, vi)
end

function dot_observe(
    ::Nothing,
    dist::Union{Distribution, AbstractArray{<:Distribution}},
    value, 
    vi::VarInfo,
)
    return dot_observe(SampleFromPrior(), dist, value, vi)
end
function dot_observe(
    spl::Union{SampleFromPrior, SampleFromUniform},
    dist::MultivariateDistribution,
    value::AbstractMatrix,
    vi::VarInfo,
)
    vi.num_produce += one(vi.num_produce)
    Turing.DEBUG && @debug "dist = $dist"
    Turing.DEBUG && @debug "value = $value"
    return sum(logpdf(dist, value))
end
function dot_observe(
    spl::Union{SampleFromPrior, SampleFromUniform},
    dists::Union{Distribution, AbstractArray{<:Distribution}},
    value::AbstractArray,
    vi::VarInfo,
)
    vi.num_produce += one(vi.num_produce)
    Turing.DEBUG && @debug "dists = $dists"
    Turing.DEBUG && @debug "value = $value"
    return sum(logpdf.(dists, value))
end
function dot_observe(
    spl::Sampler,
    ::Any,
    ::AbstractArray,
    ::VarInfo,
)
    error("[Turing] $(alg_str(spl)) doesn't support vectorizing observe statement")
end

##############
# Utilities  #
##############

getspace(spl::Sampler) = getspace(spl.alg)

end # module<|MERGE_RESOLUTION|>--- conflicted
+++ resolved
@@ -1,14 +1,9 @@
 module Inference
 
 using ..Core, ..Core.RandomVariables, ..Utilities
-<<<<<<< HEAD
-using ..Core.RandomVariables: Metadata, _tail, TypedVarInfo,
-    islinked, invlink!, getlogp, tonamedtuple, _getvns, getdist
-=======
 using ..Core.RandomVariables: Metadata, _tail, VarInfo, TypedVarInfo,
     islinked, invlink!, getlogp, tonamedtuple, VarName
 using ..Core: split_var_str
->>>>>>> 5e28806d
 using Distributions, Libtask, Bijectors
 using ProgressMeter, LinearAlgebra
 using ..Turing: PROGRESS, CACHERESET, AbstractSampler
