--- conflicted
+++ resolved
@@ -612,17 +612,6 @@
     error("Turing.observe: unmanaged inference algorithm: $(typeof(spl))")
 end
 
-<<<<<<< HEAD
-## Default definitions for assume and observe without sampler.
-function assume(
-    dist::Distribution,
-    vn::VarName,
-    vi::VarInfo,
-)
-    return assume(SampleFromPrior(), dist, vn, vi)
-end
-=======
->>>>>>> c02d44e3
 function assume(
     spl::Union{SampleFromPrior, SampleFromUniform},
     dist::Distribution,
@@ -643,16 +632,6 @@
 end
 
 function observe(
-<<<<<<< HEAD
-    dist::Distribution,
-    value,
-    vi::VarInfo,
-)
-    return observe(SampleFromPrior(), dist, value, vi)
-end
-function observe(
-=======
->>>>>>> c02d44e3
     spl::Union{SampleFromPrior, SampleFromUniform},
     dist::Distribution,
     value,
@@ -805,16 +784,6 @@
 end
 
 function dot_observe(
-<<<<<<< HEAD
-    dist::Union{Distribution, AbstractArray{<:Distribution}},
-    value, 
-    vi::VarInfo,
-)
-    return dot_observe(SampleFromPrior(), dist, value, vi)
-end
-function dot_observe(
-=======
->>>>>>> c02d44e3
     spl::Union{SampleFromPrior, SampleFromUniform},
     dist::MultivariateDistribution,
     value::AbstractMatrix,
