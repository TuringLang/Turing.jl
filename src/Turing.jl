--- conflicted
+++ resolved
@@ -119,11 +119,7 @@
     # ADTypes
     AutoForwardDiff,
     AutoReverseDiff,
-<<<<<<< HEAD
-    AutoZygote,
     AutoEnzyme,
-=======
->>>>>>> e4cd6a29
     AutoMooncake,
     # Debugging - Turing
     setprogress!,
