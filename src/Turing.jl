module Turing

using Reexport, ForwardDiff
using DistributionsAD, Bijectors, StatsFuns, SpecialFunctions
using Statistics, LinearAlgebra
using Libtask
@reexport using Distributions, MCMCChains, Libtask, AbstractMCMC, Bijectors

import AdvancedVI
using DynamicPPL: DynamicPPL, LogDensityFunction
import DynamicPPL: getspace, NoDist, NamedDist
import LogDensityProblems
import NamedArrays
import Setfield
import StatsAPI
import StatsBase

import Printf
import Random

const PROGRESS = Ref(true)

"""
    setprogress!(progress::Bool)

Enable progress logging in Turing if `progress` is `true`, and disable it otherwise.
"""
function setprogress!(progress::Bool)
    @info "[Turing]: progress logging is $(progress ? "enabled" : "disabled") globally"
    PROGRESS[] = progress
    AdvancedVI.turnprogress(progress)
    return progress
end

# Standard tag: Improves stacktraces
# Ref: https://www.stochasticlifestyle.com/improved-forwarddiff-jl-stacktraces-with-package-tags/
struct TuringTag end

# Allow Turing tag in gradient etc. calls of the log density function
ForwardDiff.checktag(::Type{ForwardDiff.Tag{TuringTag, V}}, ::LogDensityFunction, ::AbstractArray{V}) where {V} = true
ForwardDiff.checktag(::Type{ForwardDiff.Tag{TuringTag, V}}, ::Base.Fix1{typeof(LogDensityProblems.logdensity),<:LogDensityFunction}, ::AbstractArray{V}) where {V} = true

# Random probability measures.
include("stdlib/distributions.jl")
include("stdlib/RandomMeasures.jl")
include("essential/Essential.jl")
using .Essential
include("mcmc/Inference.jl")  # inference algorithms
using .Inference
include("variational/VariationalInference.jl")
using .Variational

include("optimisation/Optimisation.jl")
using .Optimisation

<<<<<<< HEAD
include("experimental/Experimental.jl")
=======
include("deprecated.jl") # to be removed in the next minor version release
>>>>>>> bb45a1f7

###########
# Exports #
###########
# `using` statements for stuff to re-export
using DynamicPPL: pointwise_loglikelihoods, generated_quantities, logprior, logjoint
using StatsBase: predict

# Turing essentials - modelling macros and inference algorithms
export  @model,                 # modelling
        @varname,
        @submodel,
        DynamicPPL,

        Prior,                  # Sampling from the prior

        MH,                     # classic sampling
        Emcee,
        ESS,
        Gibbs,
        GibbsConditional,
        GibbsV2,

        HMC,                    # Hamiltonian-like sampling
        SGLD,
        SGHMC,
        HMCDA,
        NUTS,
        DynamicNUTS,
        ANUTS,

        PolynomialStepsize,

        IS,                     # particle-based sampling
        SMC,
        CSMC,
        PG,

        vi,                     # variational inference
        ADVI,

        sample,                 # inference
        @logprob_str,
        @prob_str,
        externalsampler,

        AutoForwardDiff,        # ADTypes
        AutoReverseDiff,
        AutoZygote,
        AutoTracker,

        setprogress!,           # debugging

        Flat,
        FlatPos,
        BinomialLogit,
        BernoulliLogit,         # Part of Distributions >= 0.25.77
        OrderedLogistic,
        LogPoisson,
        NamedDist,
        filldist,
        arraydist,

        predict,
        pointwise_loglikelihoods,
        elementwise_loglikelihoods,
        generated_quantities,
        logprior,
        logjoint,
        LogDensityFunction,

        constrained_space,            # optimisation interface
        MAP,
        MLE,
        get_parameter_bounds,
        optim_objective,
        optim_function,
        optim_problem

if !isdefined(Base, :get_extension)
    using Requires
end

function __init__()
    @static if !isdefined(Base, :get_extension)
        @require Optim="429524aa-4258-5aef-a3af-852621145aeb" include("../ext/TuringOptimExt.jl")
        @require DynamicHMC="bbc10e6e-7c05-544b-b16e-64fede858acb" include("../ext/TuringDynamicHMCExt.jl")
  end
end

end<|MERGE_RESOLUTION|>--- conflicted
+++ resolved
@@ -53,11 +53,8 @@
 include("optimisation/Optimisation.jl")
 using .Optimisation
 
-<<<<<<< HEAD
 include("experimental/Experimental.jl")
-=======
 include("deprecated.jl") # to be removed in the next minor version release
->>>>>>> bb45a1f7
 
 ###########
 # Exports #
