--- conflicted
+++ resolved
@@ -466,15 +466,8 @@
     #end
     return idcs
 end
-<<<<<<< HEAD
-@inline _getidcs(vi::UntypedVarInfo, s::Selector, space::Val) = findinds(vi, s, space)
-@inline function _getidcs(vi::TypedVarInfo, s::Selector, space::Val)
-    return _getidcs(vi.metadata, s, space)
-end
-=======
 @inline _getidcs(vi::UntypedVarInfo, s::Selector, space) = findinds(vi.metadata, s, space)
 @inline _getidcs(vi::TypedVarInfo, s::Selector, space) = _getidcs(vi.metadata, s, space)
->>>>>>> 5db142b3
 # Get a NamedTuple for all the indices belonging to a given selector for each symbol
 @generated function _getidcs(metadata::NamedTuple{names}, s::Selector, ::Val{space}) where {names, space}
     exprs = []
@@ -502,18 +495,10 @@
 end
 
 # Get all vns of variables belonging to spl
-<<<<<<< HEAD
 _getvns(vi::AbstractVarInfo, spl::Sampler) = _getvns(vi, spl.selector, Val(getspace(spl)))
-_getvns(vi::UntypedVarInfo, s::Selector, space::Val) = view(vi.vns, _getidcs(vi, s, space))
-function _getvns(vi::TypedVarInfo, s::Selector, space::Val)
+_getvns(vi::UntypedVarInfo, s::Selector, space) = view(vi.vns, _getidcs(vi, s, space))
+function _getvns(vi::TypedVarInfo, s::Selector, space)
     return _getvns(vi.metadata, _getidcs(vi, s, space))
-=======
-_getvns(vi::UntypedVarInfo, spl::AbstractSampler) = view(vi.metadata.vns, _getidcs(vi, spl))
-function _getvns(vi::TypedVarInfo, spl::AbstractSampler)
-    # Get a NamedTuple of the indices of variables belonging to `spl`, one entry for each symbol
-    idcs = _getidcs(vi, spl)
-    return _getvns(vi.metadata, idcs)
->>>>>>> 5db142b3
 end
 # Get a NamedTuple for all the `vns` of indices `idcs`, one entry for each symbol
 @generated function _getvns(metadata, idcs::NamedTuple{names}) where {names}
@@ -539,13 +524,8 @@
     #end
 end
 # Get the index (in vals) ranges of all the vns of variables belonging to selector `s` in `space`
-<<<<<<< HEAD
-@inline function _getranges(vi::AbstractVarInfo, s::Selector, space::Val)
-    _getranges(vi, _getidcs(vi, s, space))
-=======
-@inline function _getranges(vi::AbstractVarInfo, s::Selector, space = Val(()))
+@inline function _getranges(vi::AbstractVarInfo, s::Selector, space)
     return _getranges(vi, _getidcs(vi, s, space))
->>>>>>> 5db142b3
 end
 @inline function _getranges(vi::UntypedVarInfo, idcs::Vector{Int})
     mapreduce(i -> vi.metadata.ranges[i], vcat, idcs, init=Int[])
