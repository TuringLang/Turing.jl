module RandomVariables

using ...Turing: Turing, CACHERESET, CACHEIDCS, CACHERANGES, Model,
    AbstractSampler, Sampler, SampleFromPrior,
    Selector, getspace
using ...Utilities: vectorize, reconstruct, reconstruct!
using Bijectors: SimplexDistribution, link, invlink
using Distributions

import ...Turing: runmodel!
<<<<<<< HEAD
import Base:    string, 
                Symbol, 
                ==, 
                hash, 
                in, 
                getindex, 
                setindex!, 
                push!, 
                show, 
                isempty, 
                empty!, 
                getproperty, 
                setproperty!, 
                keys, 
                haskey

export  VarName, 
        AbstractVarInfo,
        VarInfo,
        UntypedVarInfo,
        getlogp, 
        setlogp!, 
        set_retained_vns_del_by_spl!, 
        resetlogp!, 
        is_flagged, 
        unset_flag!, 
        setgid!, 
        setorder!, 
        updategid!, 
        acclogp!, 
        istrans, 
        link!, 
        invlink!

#########
#########
# Types #
#########
#########
=======
import Base:    string,
                Symbol,
                ==,
                hash,
                in,
                getindex,
                setindex!,
                push!,
                show,
                isempty,
                empty!,
                getproperty,
                setproperty!,
                keys,
                haskey

export  VarName,
        AbstractVarInfo,
        VarInfo,
        UntypedVarInfo,
        getlogp,
        setlogp!,
        acclogp!,
        resetlogp!,
        set_retained_vns_del_by_spl!,
        is_flagged,
        unset_flag!,
        setgid!,
        updategid!,
        setorder!,
        istrans,
        link!,
        invlink!

####
#### Types for typed and untyped VarInfo
####
>>>>>>> 53a17f40


###########
# VarName #
###########
"""
```
struct VarName{sym}
    csym      ::    Symbol
    indexing  ::    String
    counter   ::    Int
end
```

<<<<<<< HEAD
A variable identifier. Every variable has a symbol `sym`, indices `indexing`, and 
internal fields: `csym` and `counter`. The Julia variable in the model corresponding to 
`sym` can refer to a single value or to a hierarchical array structure of univariate, 
multivariate or matrix variables. `indexing` stores the indices that can access the 
random variable from the Julia variable. 
=======
A variable identifier. Every variable has a symbol `sym`, indices `indexing`, and
internal fields: `csym` and `counter`. The Julia variable in the model corresponding to
`sym` can refer to a single value or to a hierarchical array structure of univariate,
multivariate or matrix variables. `indexing` stores the indices that can access the
random variable from the Julia variable.
>>>>>>> 53a17f40

Examples:

- `x[1] ~ Normal()` will generate a `VarName` with `sym == :x` and `indexing == "[1]"`.
<<<<<<< HEAD
- `x[:,1] ~ MvNormal(zeros(2))` will generate a `VarName` with `sym == :x` and 
 `indexing == "[Colon(), 1]"`.
- `x[:,1][2] ~ Normal()` will generate a `VarName` with `sym == :x` and 
=======
- `x[:,1] ~ MvNormal(zeros(2))` will generate a `VarName` with `sym == :x` and
 `indexing == "[Colon(), 1]"`.
- `x[:,1][2] ~ Normal()` will generate a `VarName` with `sym == :x` and
>>>>>>> 53a17f40
 `indexing == "[Colon(), 1][2]"`.
"""
struct VarName{sym}
    csym      ::    Symbol        # symbol generated in compilation time
    indexing  ::    String        # indexing
    counter   ::    Int           # counter of same {csym, uid}
end

abstract type AbstractVarInfo end

####################
# VarInfo metadata #
####################

"""
<<<<<<< HEAD
The `Metadata` struct stores some metadata about the parameters of the model. This helps 
query certain information about a variable, such as its distribution, which samplers 
sample this variable, its value and whether this value is transformed to real space or 
=======
The `Metadata` struct stores some metadata about the parameters of the model. This helps
query certain information about a variable, such as its distribution, which samplers
sample this variable, its value and whether this value is transformed to real space or
>>>>>>> 53a17f40
not.

Let `md` be an instance of `Metadata`:
- `md.vns` is the vector of all `VarName` instances.
<<<<<<< HEAD
- `md.idcs` is the dictionary that maps each `VarName` instance to its index in 
 `md.vns`, `md.ranges` `md.dists`, `md.orders` and `md.flags`.
- `md.vns[md.idcs[vn]] == vn`.
- `md.dists[md.idcs[vn]]` is the distribution of `vn`.
- `md.gids[md.idcs[vn]]` is the set of algorithms used to sample `vn`. This is used in 
=======
- `md.idcs` is the dictionary that maps each `VarName` instance to its index in
 `md.vns`, `md.ranges` `md.dists`, `md.orders` and `md.flags`.
- `md.vns[md.idcs[vn]] == vn`.
- `md.dists[md.idcs[vn]]` is the distribution of `vn`.
- `md.gids[md.idcs[vn]]` is the set of algorithms used to sample `vn`. This is used in
>>>>>>> 53a17f40
 the Gibbs sampling process.
- `md.orders[md.idcs[vn]]` is the number of `observe` statements before `vn` is sampled.
- `md.ranges[md.idcs[vn]]` is the index range of `vn` in `md.vals`.
- `md.vals[md.ranges[md.idcs[vn]]]` is the vector of values of corresponding to `vn`.
<<<<<<< HEAD
- `md.flags` is a dictionary of true/false flags. `md.flags[flag][md.idcs[vn]]` is the 
 value of `flag` corresponding to `vn`. 

To make `md::Metadata` type stable, all the `md.vns` must have the same symbol 
and distribution type. However, one can have a Julia variable, say `x`, that is a 
matrix or a hierarchical array sampled in partitions, e.g. 
`x[1][:] ~ MvNormal(zeros(2), 1.0); x[2][:] ~ MvNormal(ones(2), 1.0)`, and is managed by 
a single `md::Metadata` so long as all the distributions on the RHS of `~` are of the 
same type. Type unstable `Metadata` will still work but will have inferior performance. 
When sampling, the first iteration uses a type unstable `Metadata` for all the 
variables then a specialized `Metadata` is used for each symbol along with a function 
=======
- `md.flags` is a dictionary of true/false flags. `md.flags[flag][md.idcs[vn]]` is the
 value of `flag` corresponding to `vn`.

To make `md::Metadata` type stable, all the `md.vns` must have the same symbol
and distribution type. However, one can have a Julia variable, say `x`, that is a
matrix or a hierarchical array sampled in partitions, e.g.
`x[1][:] ~ MvNormal(zeros(2), 1.0); x[2][:] ~ MvNormal(ones(2), 1.0)`, and is managed by
a single `md::Metadata` so long as all the distributions on the RHS of `~` are of the
same type. Type unstable `Metadata` will still work but will have inferior performance.
When sampling, the first iteration uses a type unstable `Metadata` for all the
variables then a specialized `Metadata` is used for each symbol along with a function
>>>>>>> 53a17f40
barrier to make the rest of the sampling type stable.
"""
struct Metadata{TIdcs <: Dict{<:VarName,Int}, TDists <: AbstractVector{<:Distribution}, TVN <: AbstractVector{<:VarName}, TVal <: AbstractVector{<:Real}, TGIds <: AbstractVector{Set{Selector}}}
    # Mapping from the `VarName` to its integer index in `vns`, `ranges` and `dists`
    idcs        ::    TIdcs # Dict{<:VarName,Int}

    # Vector of identifiers for the random variables, where `vns[idcs[vn]] == vn`
    vns         ::    TVN # AbstractVector{<:VarName}

    # Vector of index ranges in `vals` corresponding to `vns`
    # Each `VarName` `vn` has a single index or a set of contiguous indices in `vals`
    ranges      ::    Vector{UnitRange{Int}}

    # Vector of values of all the univariate, multivariate and matrix variables
    # The value(s) of `vn` is/are `vals[ranges[idcs[vn]]]`
    vals        ::    TVal # AbstractVector{<:Real}

    # Vector of distributions correpsonding to `vns`
    dists       ::    TDists # AbstractVector{<:Distribution}

    # Vector of sampler ids corresponding to `vns`
    # Each random variable can be sampled using multiple samplers, e.g. in Gibbs, hence the `Set`
    gids        ::    TGIds # AbstractVector{Set{Selector}}

    # Number of `observe` statements before each random variable is sampled
    orders      ::    Vector{Int}

    # Each `flag` has a `BitVector` `flags[flag]`, where `flags[flag][i]` is the true/false flag value corresonding to `vns[i]`
    flags       ::    Dict{String, BitVector}
end

###########
# VarInfo #
###########

"""
```
struct VarInfo{Tmeta, Tlogp} <: AbstractVarInfo
    metadata::Tmeta
    logp::Base.RefValue{Tlogp}
    num_produce::Base.RefValue{Int}
end
```

<<<<<<< HEAD
A light wrapper over one or more instances of `Metadata`. Let `vi` be an instance of 
`VarInfo`. If `vi isa VarInfo{<:Metadata}`, then only one `Metadata` instance is used 
for all the sybmols. `VarInfo{<:Metadata}` is aliased `UntypedVarInfo`. If 
`vi isa VarInfo{<:NamedTuple}`, then `vi.metadata` is a `NamedTuple` that maps each 
symbol used on the LHS of `~` in the model to its `Metadata` instance. The latter allows 
for the type specialization of `vi` after the first sampling iteration when all the 
symbols have been observed. `VarInfo{<:NamedTuple}` is aliased `TypedVarInfo`.

Note: It is the user's responsibility to ensure that each "symbol" is visited at least 
once whenever the model is called, regardless of any stochastic branching. Each symbol 
=======
A light wrapper over one or more instances of `Metadata`. Let `vi` be an instance of
`VarInfo`. If `vi isa VarInfo{<:Metadata}`, then only one `Metadata` instance is used
for all the sybmols. `VarInfo{<:Metadata}` is aliased `UntypedVarInfo`. If
`vi isa VarInfo{<:NamedTuple}`, then `vi.metadata` is a `NamedTuple` that maps each
symbol used on the LHS of `~` in the model to its `Metadata` instance. The latter allows
for the type specialization of `vi` after the first sampling iteration when all the
symbols have been observed. `VarInfo{<:NamedTuple}` is aliased `TypedVarInfo`.

Note: It is the user's responsibility to ensure that each "symbol" is visited at least
once whenever the model is called, regardless of any stochastic branching. Each symbol
>>>>>>> 53a17f40
refers to a Julia variable and can be a hierarchical array of many random variables, e.g. `x[1] ~ ...` and `x[2] ~ ...` both have the same symbol `x`.
"""
struct VarInfo{Tmeta, Tlogp} <: AbstractVarInfo
    metadata::Tmeta
    logp::Base.RefValue{Tlogp}
    num_produce::Base.RefValue{Int}
end
const UntypedVarInfo = VarInfo{<:Metadata}
const TypedVarInfo = VarInfo{<:NamedTuple}

<<<<<<< HEAD
############
############
# Internal #
############
############
=======
####
#### Internal functions
####
>>>>>>> 53a17f40

"""
`Metadata()`

Constructs an empty type unstable instance of `Metadata`.
"""
function Metadata()
    vals  = Vector{Real}()
    flags = Dict{String, BitVector}()
    flags["del"] = BitVector()
    flags["trans"] = BitVector()

    return Metadata(
        Dict{VarName, Int}(),
        Vector{VarName}(),
        Vector{UnitRange{Int}}(),
        vals,
        Vector{Distributions.Distribution}(),
        Vector{Set{Selector}}(),
        Vector{Int}(),
        flags
    )
end

"""
`empty!(meta::Metadata)`

<<<<<<< HEAD
Empties all the fields of `meta`. This is useful when using a sampling algorithm that 
assumes an empty `meta`, e.g. `SMC`. 
=======
Empties all the fields of `meta`. This is useful when using a sampling algorithm that
assumes an empty `meta`, e.g. `SMC`.
>>>>>>> 53a17f40
"""
function empty!(meta::Metadata)
    empty!(meta.idcs)
    empty!(meta.vns)
    empty!(meta.ranges)
    empty!(meta.vals)
    empty!(meta.dists)
    empty!(meta.gids)
    empty!(meta.orders)
    for k in keys(meta.flags)
        empty!(meta.flags[k])
    end

    return meta
end

# Removes the first element of a NamedTuple. The pairs in a NamedTuple are ordered, so this is well-defined.
if VERSION < v"1.1"
    _tail(nt::NamedTuple{names}) where names = NamedTuple{Base.tail(names)}(nt)
else
    _tail(nt::NamedTuple) = Base.tail(nt)
end

const VarView = Union{Int, UnitRange, Vector{Int}}

"""
`getval(vi::UntypedVarInfo, vview::Union{Int, UnitRange, Vector{Int}})`
<<<<<<< HEAD

Returns a view `vi.vals[vview]`.
"""
getval(vi::UntypedVarInfo, vview::VarView) = view(vi.vals, vview)

"""
`setval!(vi::UntypedVarInfo, val, vview::Union{Int, UnitRange, Vector{Int}})`

=======

Returns a view `vi.vals[vview]`.
"""
getval(vi::UntypedVarInfo, vview::VarView) = view(vi.vals, vview)

"""
`setval!(vi::UntypedVarInfo, val, vview::Union{Int, UnitRange, Vector{Int}})`

>>>>>>> 53a17f40
Sets the value of `vi.vals[vview]` to `val`.
"""
setval!(vi::UntypedVarInfo, val, vview::VarView) = vi.vals[vview] = val
function setval!(vi::UntypedVarInfo, val, vview::Vector{UnitRange})
    if length(vview) > 0
        vi.vals[[i for arr in vview for i in arr]] = val
    end
    return val
end

"""
`getidx(vi::UntypedVarInfo, vn::VarName)`

Returns the index of `vn` in `vi.metadata.vns`.
"""
getidx(vi::UntypedVarInfo, vn::VarName) = vi.idcs[vn]

"""
`getidx(vi::TypedVarInfo, vn::VarName{sym})`

Returns the index of `vn` in `getfield(vi.metadata, sym).vns`.
"""
function getidx(vi::TypedVarInfo, vn::VarName{sym}) where sym
    getfield(vi.metadata, sym).idcs[vn]
end

"""
`getrange(vi::UntypedVarInfo, vn::VarName)`

Returns the index range of `vn` in `vi.metadata.vals`.
"""
getrange(vi::UntypedVarInfo, vn::VarName) = vi.ranges[getidx(vi, vn)]

"""
`getrange(vi::TypedVarInfo, vn::VarName{sym})`

Returns the index range of `vn` in `getfield(vi.metadata, sym).vals`.
"""
function getrange(vi::TypedVarInfo, vn::VarName{sym}) where sym
    getfield(vi.metadata, sym).ranges[getidx(vi, vn)]
end

"""
`getranges(vi::AbstractVarInfo, vns::Vector{<:VarName})`

Returns all the indices of `vns` in `vi.metadata.vals`.
"""
function getranges(vi::AbstractVarInfo, vns::Vector{<:VarName})
    return union(map(vn -> getrange(vi, vn), vns)...)
end

"""
`getdist(vi::VarInfo, vn::VarName)`

Returns the distribution from which `vn` was sampled in `vi`.
"""
getdist(vi::UntypedVarInfo, vn::VarName) = vi.dists[getidx(vi, vn)]
function getdist(vi::TypedVarInfo, vn::VarName{sym}) where sym
    getfield(vi.metadata, sym).dists[getidx(vi, vn)]
end

"""
`getval(vi::VarInfo, vn::VarName)`

Returns the value(s) of `vn`. The values may or may not be transformed to Eucledian space.
"""
getval(vi::UntypedVarInfo, vn::VarName) = view(vi.vals, getrange(vi, vn))
function getval(vi::TypedVarInfo, vn::VarName{sym}) where sym
    view(getfield(vi.metadata, sym).vals, getrange(vi, vn))
end

"""
`setval!(vi::VarInfo, val, vn::VarName)`

<<<<<<< HEAD
Sets the value(s) of `vn` in `vi.metadata` to `val`. The values may or may not be 
=======
Sets the value(s) of `vn` in `vi.metadata` to `val`. The values may or may not be
>>>>>>> 53a17f40
transformed to Eucledian space.
"""
setval!(vi::UntypedVarInfo, val, vn::VarName) = vi.vals[getrange(vi, vn)] = val
function setval!(vi::TypedVarInfo, val, vn::VarName{sym}) where sym
    getfield(vi.metadata, sym).vals[getrange(vi, vn)] = val
end
<<<<<<< HEAD

"""
`getval(vi::VarInfo, vns::Vector{<:VarName})`

Returns all the value(s) of `vns`. The values may or may not be transformed to Eucledian 
=======

"""
`getval(vi::VarInfo, vns::Vector{<:VarName})`

Returns all the value(s) of `vns`. The values may or may not be transformed to Eucledian
>>>>>>> 53a17f40
space.
"""
getval(vi::UntypedVarInfo, vns::Vector{<:VarName}) = view(vi.vals, getranges(vi, vns))
function getval(vi::TypedVarInfo, vns::Vector{VarName{sym}}) where sym
    view(getfield(vi.metadata, sym).vals, getranges(vi, vns))
end

"""
`getall(vi::VarInfo)`

<<<<<<< HEAD
Returns the values of all the variables in `vi`. The values may or may not be 
=======
Returns the values of all the variables in `vi`. The values may or may not be
>>>>>>> 53a17f40
transformed to Eucledian space.
"""
getall(vi::UntypedVarInfo) = vi.vals
getall(vi::TypedVarInfo) = vcat(_getall(vi.metadata)...)
@inline function _getall(metadata::NamedTuple{names}) where {names}
    # Check if NamedTuple is empty and end recursion
    length(names) === 0 && return ()
    # Take the first key of the NamedTuple
    f = names[1]
    # Recurse using the remaining of `metadata`
    return (getfield(metadata, f).vals, _getall(_tail(metadata))...)
end

"""
`setall!(vi::VarInfo, val)`

<<<<<<< HEAD
Sets the values of all the variables in `vi` to `val`. The values may or may not be 
=======
Sets the values of all the variables in `vi` to `val`. The values may or may not be
>>>>>>> 53a17f40
transformed to Eucledian space.
"""
setall!(vi::UntypedVarInfo, val) = vi.vals .= val
setall!(vi::TypedVarInfo, val) = _setall!(vi.metadata, val)
@inline function _setall!(metadata::NamedTuple{names}, val, start = 0) where {names}
    # Check if `metadata` is empty and end recursion
    length(names) === 0 && return nothing
    # Take the first key of `metadata`
    f = names[1]
    # Set the `vals` of the current symbol, i.e. f, to the relevant portion in `val`
    vals = getfield(metadata, f).vals
    @views vals .= val[start + 1 : start + length(vals)]
    # Recurse using the remaining of `metadata` and the remaining of `val`
    return _setall!(_tail(metadata), val, start + length(vals))
end

"""
`getsym(vn::VarName)`

Returns the symbol of the Julia variable used to generate `vn`.
"""
getsym(vn::VarName{sym}) where sym = sym

"""
`getgid(vi::VarInfo, vn::VarName)`

Returns the set of sampler selectors associated with `vn` in `vi`.
"""
getgid(vi::UntypedVarInfo, vn::VarName) = vi.gids[getidx(vi, vn)]
function getgid(vi::TypedVarInfo, vn::VarName{sym}) where sym
    getfield(vi.metadata, sym).gids[getidx(vi, vn)]
end

"""
`settrans!(vi::VarInfo, trans::Bool, vn::VarName)`

Sets the `trans` flag value of `vn` in `vi`.
"""
function settrans!(vi::AbstractVarInfo, trans::Bool, vn::VarName)
    trans ? set_flag!(vi, vn, "trans") : unset_flag!(vi, vn, "trans")
end

"""
`syms(vi::VarInfo)`

Returns a tuple of the unique symbols of random variables sampled in `vi`.
"""
syms(vi::UntypedVarInfo) = Tuple(unique!(map(vn -> vn.sym, vi.vns)))  # get all symbols
syms(vi::TypedVarInfo) = fieldnames(vi.metadata)

# Get all indices of variables belonging to SampleFromPrior:
#   if the gid/selector of a var is an empty Set, then that var is assumed to be assigned to
#   the SampleFromPrior sampler
function _getidcs(vi::UntypedVarInfo, ::SampleFromPrior)
    return filter(i -> isempty(vi.gids[i]) , 1:length(vi.gids))
end
# Get a NamedTuple of all the indices belonging to SampleFromPrior, one for each symbol
function _getidcs(vi::TypedVarInfo, ::SampleFromPrior)
    return __getidcs(vi.metadata)
end
@inline function __getidcs(metadata::NamedTuple{names}) where {names}
    # Check if the `metadata` is empty to end the recursion
    length(names) === 0 && return NamedTuple()
    # Take the first key/symbol
    f = names[1]
    # Get the first symbol's metadata
    meta = getfield(metadata, f)
    # Get all the idcs of vns with empty gid
    v = filter(i -> isempty(meta.gids[i]), 1:length(meta.gids))
    # Make a single-pair NamedTuple to merge with the result of the recursion
    nt = NamedTuple{(f,)}((v,))
    # Recurse using the remaining of metadata
    return merge(nt, __getidcs(_tail(metadata)))
end

# Get all indices of variables belonging to a given sampler
function _getidcs(vi::AbstractVarInfo, spl::Sampler)
    # NOTE: 0b00 is the sanity flag for
    #         |\____ getidcs   (mask = 0b10)
    #         \_____ getranges (mask = 0b01)
    if ~haskey(spl.info, :cache_updated) spl.info[:cache_updated] = CACHERESET end
    # Checks if cache is valid, i.e. no new pushes were made, to return the cached idcs
    # Otherwise, it recomputes the idcs and caches it
    if haskey(spl.info, :idcs) && (spl.info[:cache_updated] & CACHEIDCS) > 0
        spl.info[:idcs]
    else
        spl.info[:cache_updated] = spl.info[:cache_updated] | CACHEIDCS
        spl.info[:idcs] = _getidcs(vi, spl.selector, spl.alg.space)
    end
end
function _getidcs(vi::UntypedVarInfo, s::Selector, space)
<<<<<<< HEAD
    filter(i -> (s in vi.gids[i] || isempty(vi.gids[i])) && 
=======
    filter(i -> (s in vi.gids[i] || isempty(vi.gids[i])) &&
>>>>>>> 53a17f40
        (isempty(space) || in(vi.vns[i], space)), 1:length(vi.gids))
end
function _getidcs(vi::TypedVarInfo, s::Selector, space)
    return __getidcs(vi.metadata, s, space)
end
# Get a NamedTuple for all the indices belonging to a given selector for each symbol
@inline function __getidcs(metadata::NamedTuple{names}, s::Selector, space) where {names}
    # Check if `metadata` is empty to end the recursion
    length(names) === 0 && return NamedTuple()
    # Take the first sybmol
    f = names[1]
    # Get the first symbol's metadata
    f_meta = getfield(metadata, f)
    # Get all the idcs of the vns in `space` and that belong to the selector `s`
<<<<<<< HEAD
    v = filter((i) -> (s in f_meta.gids[i] || isempty(f_meta.gids[i])) && 
=======
    v = filter((i) -> (s in f_meta.gids[i] || isempty(f_meta.gids[i])) &&
>>>>>>> 53a17f40
        (isempty(space) || in(f_meta.vns[i], space)), 1:length(f_meta.gids))
    # Make a single-pair NamedTuple to merge with the result of the recursion
    nt = NamedTuple{(f,)}((v,))
    # Recurse using the remaining of metadata
    return merge(nt, __getidcs(_tail(metadata), s, space))
end

# Get all vns of variables belonging to spl
_getvns(vi::UntypedVarInfo, spl::AbstractSampler) = view(vi.vns, _getidcs(vi, spl))
<<<<<<< HEAD
function _getvns(vi::TypedVarInfo, spl::AbstractSampler) 
=======
function _getvns(vi::TypedVarInfo, spl::AbstractSampler)
>>>>>>> 53a17f40
    # Get a NamedTuple of the indices of variables belonging to `spl`, one entry for each symbol
    idcs = _getidcs(vi, spl)
    return __getvns(vi.metadata, idcs)
end
# Get a NamedTuple for all the `vns` of indices `idcs`, one entry for each symbol
@inline function __getvns(metadata::NamedTuple{names}, idcs) where {names}
    # Check if `metadata` is empty to end the recursion
    length(names) === 0 && return NamedTuple()
    # Take the first symbol
    f = names[1]
    # Get the vector of `vns` with symbol `f`
    v = getfield(metadata, f).vns[getfield(idcs, f)]
    # Make a single-pair NamedTuple to merge with the result of the recursion
    nt = NamedTuple{(f,)}((v,))
    # Recurse using the remaining of `metadata`
    return merge(nt, __getvns(_tail(metadata), idcs))
end

# Get the index (in vals) ranges of all the vns of variables belonging to spl
function _getranges(vi::AbstractVarInfo, spl::Sampler)
    if ~haskey(spl.info, :cache_updated) spl.info[:cache_updated] = CACHERESET end
    if haskey(spl.info, :ranges) && (spl.info[:cache_updated] & CACHERANGES) > 0
        spl.info[:ranges]
    else
        spl.info[:cache_updated] = spl.info[:cache_updated] | CACHERANGES
        spl.info[:ranges] = _getranges(vi, spl.selector, spl.alg.space)
    end
end
# Get the index (in vals) ranges of all the vns of variables belonging to selector `s` in `space`
function _getranges(vi::AbstractVarInfo, s::Selector, space::Set=Set())
    __getranges(vi, _getidcs(vi, s, space))
end
function __getranges(vi::UntypedVarInfo, idcs)
    union(map(i -> vi.ranges[i], idcs)...)
end
__getranges(vi::TypedVarInfo, idcs) = __getranges(vi.metadata, idcs)
@inline function __getranges(metadata::NamedTuple{names}, idcs) where {names}
    # Check if `metadata` is empty to end the recursion
    length(names) === 0 && return NamedTuple()
    # Take the first symbol
    f = names[1]
<<<<<<< HEAD
    # Collect the index ranges of all the vns with symbol `f` 
=======
    # Collect the index ranges of all the vns with symbol `f`
>>>>>>> 53a17f40
    v = union(map(i -> getfield(metadata, f).ranges[i], getfield(idcs, f))..., Int[])
    # Make a single-pair NamedTuple to merge with the result of the recursion
    nt = NamedTuple{(f,)}((v,))
    # Recurse using the remaining of `metadata`
    return merge(nt, __getranges(_tail(metadata), idcs))
end

"""
`set_flag!(vi::VarInfo, vn::VarName, flag::String)`

Sets `vn`'s value for `flag` to `true` in `vi`.
"""
function set_flag!(vi::UntypedVarInfo, vn::VarName, flag::String)
    return vi.flags[flag][getidx(vi, vn)] = true
end
function set_flag!(vi::TypedVarInfo, vn::VarName{sym}, flag::String) where {sym}
    return getfield(vi.metadata, sym).flags[flag][getidx(vi, vn)] = true
end


<<<<<<< HEAD
#######
#######
# API #
#######
#######
=======
####
#### APIs for typed and untyped VarInfo
####
>>>>>>> 53a17f40

# VarName

"""
`VarName(csym, sym, indexing, counter)`
`VarName{sym}(csym::Symbol, indexing::String)`

Constructs a new instance of `VarName{sym}`
"""
VarName(csym, sym, indexing, counter) = VarName{sym}(csym, indexing, counter)
function VarName(csym::Symbol, sym::Symbol, indexing::String)
    # TODO: update this method when implementing the sanity check
    return VarName{sym}(csym, indexing, 1)
end
function VarName{sym}(csym::Symbol, indexing::String) where {sym}
    # TODO: update this method when implementing the sanity check
    return VarName{sym}(csym, indexing, 1)
end

"""
`VarName(syms::Vector{Symbol}, indexing::String)`

Constructs a new instance of `VarName{syms[2]}`
"""
function VarName(syms::Vector{Symbol}, indexing::String) where {sym}
    # TODO: update this method when implementing the sanity check
    return VarName{syms[2]}(syms[1], indexing, 1)
end

"""
`VarName(vn::VarName, indexing::String)`

Returns a copy of `vn` with a new index `indexing`.
"""
function VarName(vn::VarName, indexing::String)
    return VarName(vn.csym, vn.sym, indexing, vn.counter)
end

function getproperty(vn::VarName{sym}, f::Symbol) where {sym}
    return f === :sym ? sym : getfield(vn, f)
end

# NOTE: VarName should only be constructed by VarInfo internally due to the nature of the counter field.

"""
`uid(vn::VarName)`

Returns a unique tuple identifier for `vn`.
"""
uid(vn::VarName) = (vn.csym, vn.sym, vn.indexing, vn.counter)

hash(vn::VarName) = hash(uid(vn))

==(x::VarName, y::VarName) = hash(uid(x)) == hash(uid(y))

function string(vn::VarName; all = true)
    if all
        return "{$(vn.csym),$(vn.sym)$(vn.indexing)}:$(vn.counter)"
    else
        return "$(vn.sym)$(vn.indexing)"
    end
end
function string(vns::Vector{<:VarName})
    return replace(string(map(vn -> string(vn), vns)), "String" => "")
end

"""
`Symbol(vn::VarName)`

Returns a `Symbol` represenation of the variable identifier `VarName`.
"""
Symbol(vn::VarName) = Symbol(string(vn, all=false))  # simplified symbol

"""
`in(vn::VarName, space::Set)`

Returns `true` if `vn`'s symbol is in `space` and `false` otherwise.
"""
function in(vn::VarName, space::Set)::Bool
    if vn.sym in space
        return true
    else
        # Collect expressions from space
        exprs = filter(el -> isa(el, Expr), space)
        # Filter `(` and `)` out and get a string representation of `exprs`
        expr_strs = Set((replace(string(ex), r"\(|\)" => "") for ex in exprs))
        # String representation of `vn`
        vn_str = string(vn, all=false)
        # Check if `vn_str` is in `expr_strs`
        valid = filter(str -> occursin(str, vn_str), expr_strs)
        return length(valid) > 0
    end
end

# VarInfo

"""
`runmodel!(model::Model, vi::AbstractVarInfo, spl::AbstractSampler)`

<<<<<<< HEAD
Samples from `model` using the sampler `spl` storing the sample and log joint 
=======
Samples from `model` using the sampler `spl` storing the sample and log joint
>>>>>>> 53a17f40
probability in `vi`.
"""
function runmodel!(model::Model, vi::AbstractVarInfo, spl::AbstractSampler = SampleFromPrior())
    setlogp!(vi, zero(Float64))
    if spl isa Sampler && haskey(spl.info, :eval_num)
        spl.info[:eval_num] += 1
    end
    model(vi, spl)
    return vi
end

VarInfo(meta=Metadata()) = VarInfo(meta, Ref{Real}(0.0), Ref(0))

"""
`TypedVarInfo(vi::UntypedVarInfo)`

<<<<<<< HEAD
This function finds all the unique `sym`s from the instances of `VarName{sym}` found in 
`vi.metadata.vns`. It then extracts the metadata associated with each symbol from the 
global `vi.metadata` field. Finally, a new `VarInfo` is created with a new `metadata` as 
a `NamedTuple` mapping from symbols to type-stable `Metadata` instances, one for each 
=======
This function finds all the unique `sym`s from the instances of `VarName{sym}` found in
`vi.metadata.vns`. It then extracts the metadata associated with each symbol from the
global `vi.metadata` field. Finally, a new `VarInfo` is created with a new `metadata` as
a `NamedTuple` mapping from symbols to type-stable `Metadata` instances, one for each
>>>>>>> 53a17f40
symbol.
"""
function TypedVarInfo(vi::UntypedVarInfo)
    meta = vi.metadata
    new_metas = Metadata[]
    # Symbols of all instances of `VarName{sym}` in `vi.vns`
    syms_tuple = Tuple(syms(vi))
    for s in syms_tuple
        # Find all indices in `vns` with symbol `s`
        inds = findall(vn -> vn.sym == s, vi.vns)
        n = length(inds)
        # New `vns`
        sym_vns = getindex.((vi.vns,), inds)
        # New idcs
        sym_idcs = Dict(a => i for (i, a) in enumerate(sym_vns))
        # New dists
        sym_dists = getindex.((vi.dists,), inds)
        # New gids, can make a resizeable FillArray
        sym_gids = getindex.((vi.gids,), inds)
<<<<<<< HEAD
        @assert length(sym_gids) <= 1 || 
=======
        @assert length(sym_gids) <= 1 ||
>>>>>>> 53a17f40
            all(x -> x == sym_gids[1], @view sym_gids[2:end])
        # New orders
        sym_orders = getindex.((vi.orders,), inds)
        # New flags
        sym_flags = Dict(a => vi.flags[a][inds] for a in keys(vi.flags))

        # Extract new ranges and vals
        _ranges = getindex.((vi.ranges,), inds)
        # `copy.()` is a workaround to reduce the eltype from Real to Int or Float64
        _vals = [copy.(vi.vals[_ranges[i]]) for i in 1:n]
        sym_ranges = Vector{eltype(_ranges)}(undef, n)
        start = 0
        for i in 1:n
            sym_ranges[i] = start + 1 : start + length(_vals[i])
            start += length(_vals[i])
        end
        sym_vals = foldl(vcat, _vals)

<<<<<<< HEAD
        push!(new_metas, Metadata(sym_idcs, sym_vns, sym_ranges, sym_vals, 
=======
        push!(new_metas, Metadata(sym_idcs, sym_vns, sym_ranges, sym_vals,
>>>>>>> 53a17f40
                                    sym_dists, sym_gids, sym_orders, sym_flags)
            )
    end
    logp = vi.logp
    num_produce = vi.num_produce
    nt = NamedTuple{syms_tuple}(Tuple(new_metas))
    return VarInfo(nt, Ref(logp), Ref(num_produce))
end

function getproperty(vi::VarInfo, f::Symbol)
    f === :logp && return getfield(vi, :logp)[]
    f === :num_produce && return getfield(vi, :num_produce)[]
    f === :metadata && return getfield(vi, :metadata)
    return getfield(getfield(vi, :metadata), f)
end
function setproperty!(vi::VarInfo, f::Symbol, x)
    f === :logp && return getfield(vi, :logp)[] = x
    f === :num_produce && return getfield(vi, :num_produce)[] = x
    return setfield!(vi, f, x)
end

"""
`empty!(vi::VarInfo)`

<<<<<<< HEAD
Empties all the fields of `vi.metadata` and resets `vi.logp` and `vi.num_produce` to 
zeros. This is useful when using a sampling algorithm that assumes an empty 
`vi::VarInfo`, e.g. `SMC`. 
=======
Empties all the fields of `vi.metadata` and resets `vi.logp` and `vi.num_produce` to
zeros. This is useful when using a sampling algorithm that assumes an empty
`vi::VarInfo`, e.g. `SMC`.
>>>>>>> 53a17f40
"""
function empty!(vi::VarInfo)
    _empty!(vi.metadata)
    vi.logp = 0
    vi.num_produce = 0
    return vi
end
@inline _empty!(metadata::Metadata) = empty!(metadata)
@inline function _empty!(metadata::NamedTuple{names}) where {names}
    # Check if the named tuple is empty and end the recursion
    length(names) === 0 && return nothing
    # Take the first key in the NamedTuple
    f = names[1]
    # Empty the first instance of `Metadata`
    empty!(getfield(metadata, f))
    # Recurse using the remaining pairs of the NamedTuple
    return _empty!(_tail(metadata))
end

# Functions defined only for UntypedVarInfo
"""
`keys(vi::UntypedVarInfo)`

Returns an iterator over `vi.vns`.
"""
keys(vi::UntypedVarInfo) = keys(vi.idcs)

"""
`setgid!(vi::VarInfo, gid::Selector, vn::VarName)`

Adds `gid` to the set of sampler selectors associated with `vn` in `vi`.
"""
setgid!(vi::UntypedVarInfo, gid::Selector, vn::VarName) = push!(vi.gids[getidx(vi, vn)], gid)
function setgid!(vi::TypedVarInfo, gid::Selector, vn::VarName{sym}) where sym
    push!(getfield(vi.metadata, sym).gids[getidx(vi, vn)], gid)
end

"""
`istrans(vi::VarInfo, vn::VarName)`

<<<<<<< HEAD
Returns true if `vn`'s values in `vi` are transformed to Eucledian space, and false if 
=======
Returns true if `vn`'s values in `vi` are transformed to Eucledian space, and false if
>>>>>>> 53a17f40
they are in the support of `vn`'s distribution.
"""
istrans(vi::AbstractVarInfo, vn::VarName) = is_flagged(vi, vn, "trans")

"""
`getlogp(vi::VarInfo)`

<<<<<<< HEAD
Returns the log of the joint probability of the observed data and parameters sampled in 
=======
Returns the log of the joint probability of the observed data and parameters sampled in
>>>>>>> 53a17f40
`vi`.
"""
getlogp(vi::AbstractVarInfo) = vi.logp

"""
`setlogp!(vi::VarInfo, logp::Real)`

<<<<<<< HEAD
Sets the log of the joint probability of the observed data and parameters sampled in 
=======
Sets the log of the joint probability of the observed data and parameters sampled in
>>>>>>> 53a17f40
`vi` to `logp`.
"""
setlogp!(vi::AbstractVarInfo, logp::Real) = vi.logp = logp

"""
`acclogp!(vi::VarInfo, logp::Real)`

<<<<<<< HEAD
Adds `logp` to the value of the log of the joint probability of the observed data and 
=======
Adds `logp` to the value of the log of the joint probability of the observed data and
>>>>>>> 53a17f40
parameters sampled in `vi`.
"""
acclogp!(vi::AbstractVarInfo, logp::Real) = vi.logp += logp

"""
`resetlogp!(vi::VarInfo)`

<<<<<<< HEAD
Resets the value of the log of the joint probability of the observed data and parameters 
=======
Resets the value of the log of the joint probability of the observed data and parameters
>>>>>>> 53a17f40
sampled in `vi` to 0.
"""
resetlogp!(vi::AbstractVarInfo) = setlogp!(vi, 0.0)

"""
`isempty(vi::VarInfo)`

Returns true if `vi` is empty and false otherwise.
"""
isempty(vi::UntypedVarInfo) = isempty(vi.idcs)
isempty(vi::TypedVarInfo) = _isempty(vi.metadata)
@inline function _isempty(metadata::NamedTuple{names}) where {names}
    # Checks if `metadata` is empty to end the recursion
    length(names) === 0 && return true
    # Take the first key of `metadata`
    f = names[1]
    # If not empty, return false and end the recursion. Otherwise, recurse using the remaining of `metadata`.
    return isempty(getfield(metadata, f).idcs) && _isempty(_tail(metadata))
end

# X -> R for all variables associated with given sampler
"""
`link!(vi::VarInfo, spl::Sampler)`

<<<<<<< HEAD
Transforms the values of the random variables sampled by `spl` in `vi` from the support 
of their distributions to the Eucledian space and sets their corresponding ``"trans"` 
=======
Transforms the values of the random variables sampled by `spl` in `vi` from the support
of their distributions to the Eucledian space and sets their corresponding ``"trans"`
>>>>>>> 53a17f40
flag values to `true`.
"""
function link!(vi::UntypedVarInfo, spl::Sampler)
    # TODO: Change to a lazy iterator over `vns`
    vns = _getvns(vi, spl)
    if ~istrans(vi, vns[1])
        for vn in vns
            dist = getdist(vi, vn)
            # TODO: Use inplace versions to avoid allocations
            setval!(vi, vectorize(dist, link(dist, reconstruct(dist, getval(vi, vn)))), vn)
            settrans!(vi, true, vn)
        end
    else
        @warn("[Turing] attempt to link a linked vi")
    end
end
function link!(vi::TypedVarInfo, spl::Sampler)
    vns = _getvns(vi, spl)
    space = getspace(spl)
    return _link!(vi.metadata, vi, vns, space)
end
@inline function _link!(metadata::NamedTuple{names}, vi, vns, space) where {names}
    # Check if the `metadata` is empty to end the recursion
    length(names) === 0 && return nothing
    # Take the first key/symbol of `metadata`
    f = names[1]
    # Extract the list of `vns` with symbol `f`
    f_vns = getfield(vns, f)
    # Transform only if `f` is in the space of the sampler or the space is void
    if f ∈ space || length(space) == 0
        if ~istrans(vi, f_vns[1])
            # Iterate over all `f_vns` and transform
            for vn in f_vns
                dist = getdist(vi, vn)
                setval!(vi, vectorize(dist, link(dist, reconstruct(dist, getval(vi, vn)))), vn)
                settrans!(vi, true, vn)
            end
        else
            @warn("[Turing] attempt to link a linked vi")
        end
    end
    # Recurse using the remaining of `metadata`
    return _link!(_tail(metadata), vi, vns, space)
end

# R -> X for all variables associated with given sampler
"""
`invlink!(vi::VarInfo, spl::Sampler)`

<<<<<<< HEAD
Transforms the values of the random variables sampled by `spl` in `vi` from the 
Eucledian space back to the support of their distributions and sets their corresponding 
=======
Transforms the values of the random variables sampled by `spl` in `vi` from the
Eucledian space back to the support of their distributions and sets their corresponding
>>>>>>> 53a17f40
``"trans"` flag values to `false`.
"""
function invlink!(vi::UntypedVarInfo, spl::Sampler)
    vns = _getvns(vi, spl)
    if istrans(vi, vns[1])
        for vn in vns
            dist = getdist(vi, vn)
            setval!(vi, vectorize(dist, invlink(dist, reconstruct(dist, getval(vi, vn)))), vn)
            settrans!(vi, false, vn)
        end
    else
        @warn("[Turing] attempt to invlink an invlinked vi")
    end
end
function invlink!(vi::TypedVarInfo, spl::Sampler)
    vns = _getvns(vi, spl)
    space = getspace(spl)
    return _invlink!(vi.metadata, vi, vns, space)
end
@inline function _invlink!(metadata::NamedTuple{names}, vi, vns, space) where {names}
    # Check if the `metadata` is empty to end the recursion
    length(names) === 0 && return nothing
    # Take the first key/symbol of `metadata`
    f = names[1]
    # Extract the list of `vns` with symbol `f`
    f_vns = getfield(vns, f)
    # Transform only if `f` is in the space of the sampler or the space is void
    if f ∈ space || length(space) == 0
        if istrans(vi, f_vns[1])
            # Iterate over all `f_vns` and transform
            for vn in f_vns
                dist = getdist(vi, vn)
                setval!(vi, vectorize(dist, invlink(dist, reconstruct(dist, getval(vi, vn)))), vn)
                settrans!(vi, false, vn)
            end
        else
            @warn("[Turing] attempt to invlink an invlinked vi")
        end
    end
    return _invlink!(_tail(metadata), vi, vns, space)
end

# The default getindex & setindex!() for get & set values
# NOTE: vi[vn] will always transform the variable to its original space and Julia type
"""
`getindex(vi::VarInfo, vn::VarName)`
`getindex(vi::VarInfo, vns::Vector{<:VarName})`

<<<<<<< HEAD
Returns the current value(s) of `vn` (`vns`) in `vi` in the support of its (their) 
distribution(s). If the value(s) is (are) transformed to the Eucledian space, it is 
=======
Returns the current value(s) of `vn` (`vns`) in `vi` in the support of its (their)
distribution(s). If the value(s) is (are) transformed to the Eucledian space, it is
>>>>>>> 53a17f40
(they are) transformed back.
"""
function getindex(vi::AbstractVarInfo, vn::VarName)
    @assert haskey(vi, vn) "[Turing] attempted to replay unexisting variables in VarInfo"
    dist = getdist(vi, vn)
    return copy(istrans(vi, vn) ?
        invlink(dist, reconstruct(dist, getval(vi, vn))) :
        reconstruct(dist, getval(vi, vn)))
end
function getindex(vi::AbstractVarInfo, vns::Vector{<:VarName})
    @assert haskey(vi, vns[1]) "[Turing] attempted to replay unexisting variables in VarInfo"
    dist = getdist(vi, vns[1])
    return copy(istrans(vi, vns[1]) ?
        invlink(dist, reconstruct(dist, getval(vi, vns), length(vns))) :
        reconstruct(dist, getval(vi, vns), length(vns)))
end

"""
`getindex(vi::VarInfo, spl::Union{SampleFromPrior, Sampler})`

<<<<<<< HEAD
Returns the current value(s) of the random variables sampled by `spl` in `vi`. The 
=======
Returns the current value(s) of the random variables sampled by `spl` in `vi`. The
>>>>>>> 53a17f40
value(s) may or may not be transformed to Eucledian space.
"""
getindex(vi::AbstractVarInfo, spl::SampleFromPrior) = copy(getall(vi))
getindex(vi::UntypedVarInfo, spl::Sampler) = copy(getval(vi, _getranges(vi, spl)))
function getindex(vi::TypedVarInfo, spl::Sampler)
    # Gets the ranges as a NamedTuple
    ranges = _getranges(vi, spl)
    # Calling getfield(ranges, f) gives all the indices in `vals` of the `vn`s with symbol `f` sampled by `spl` in `vi`
    return vcat(_getindex(vi.metadata, ranges)...)
end
# Recursively builds a tuple of the `vals` of all the symbols
@inline function _getindex(metadata::NamedTuple{names}, ranges) where {names}
    # Check if `metadata` is empty to end the recursion
    length(names) === 0 && return ()
    # Take the first key of `metadata`
    f = names[1]
    # Get the `vals` and `ranges` of symbol `f`
    f_vals = getfield(metadata, f).vals
    f_range = getfield(ranges, f)
<<<<<<< HEAD
    # Get the values from `f_vals` that were sampled by `spl` and recurse using the remaining of `metadata` 
=======
    # Get the values from `f_vals` that were sampled by `spl` and recurse using the remaining of `metadata`
>>>>>>> 53a17f40
    return (f_vals[f_range], _getindex(_tail(metadata), ranges)...)
end

"""
`setindex!(vi::VarInfo, val, vn::VarName)`

<<<<<<< HEAD
Sets the current value(s) of the random variable `vn` in `vi` to `val`. The value(s) may 
=======
Sets the current value(s) of the random variable `vn` in `vi` to `val`. The value(s) may
>>>>>>> 53a17f40
or may not be transformed to Eucledian space.
"""
setindex!(vi::AbstractVarInfo, val::Any, vn::VarName) = setval!(vi, val, vn)

"""
`setindex!(vi::VarInfo, val, spl::Union{SampleFromPrior, Sampler})`

<<<<<<< HEAD
Sets the current value(s) of the random variables sampled by `spl` in `vi` to `val`. The 
=======
Sets the current value(s) of the random variables sampled by `spl` in `vi` to `val`. The
>>>>>>> 53a17f40
value(s) may or may not be transformed to Eucledian space.
"""
setindex!(vi::AbstractVarInfo, val::Any, spl::SampleFromPrior) = setall!(vi, val)
setindex!(vi::UntypedVarInfo, val::Any, spl::Sampler) = setval!(vi, val, _getranges(vi, spl))
function setindex!(vi::TypedVarInfo, val, spl::Sampler)
    # Gets a `NamedTuple` mapping each symbol to the indices in the symbol's `vals` field sampled from the sampler `spl`
    ranges = _getranges(vi, spl)
    _setindex!(vi.metadata, val, ranges)
    return val
end
# Recursively writes the entries of `val` to the `vals` fields of all the symbols as if they were a contiguous vector.
@inline function _setindex!(metadata::NamedTuple{names}, val, ranges, start = 0) where {names}
    length(names) === 0 && return nothing
    f = names[1]
    # The `vals` field of symbol `f`
    f_vals = getfield(metadata, f).vals
    # The indices in `f_vals` corresponding to sampler `spl`
    f_range = getfield(ranges, f)
    n = length(f_range)
    # Writes the portion of `val` corresponding to the symbol `f`
    @views f_vals[f_range] .= val[start+1:start+n]
    # Increment the global index and move to the next symbol
    start += n
    return _setindex!(_tail(metadata), val, ranges, start)
end

"""
`haskey(vi::VarInfo, vn::VarName)`

Returns `true` if `vn` has been sampled in `vi` and `false` otherwise.
"""
haskey(vi::UntypedVarInfo, vn::VarName) = haskey(vi.idcs, vn)
function haskey(vi::TypedVarInfo, vn::VarName{sym}) where {sym}
    metadata = vi.metadata
    Tmeta = typeof(metadata)
    return sym in fieldnames(Tmeta) && haskey(getfield(metadata, sym).idcs, vn)
end

function show(io::IO, vi::UntypedVarInfo)
    vi_str = """
    /=======================================================================
    | VarInfo
    |-----------------------------------------------------------------------
    | Varnames  :   $(string(vi.vns))
    | Range     :   $(vi.ranges)
    | Vals      :   $(vi.vals)
    | GIDs      :   $(vi.gids)
    | Orders    :   $(vi.orders)
    | Logp      :   $(vi.logp)
    | #produce  :   $(vi.num_produce)
    | flags     :   $(vi.flags)
    \\=======================================================================
    """
    print(io, vi_str)
end

# Add a new entry to VarInfo
"""
`push!(vi::VarInfo, vn::VarName, r, dist::Distribution)`

<<<<<<< HEAD
Pushes a new random variable `vn` with a sampled value `r` from a distribution `dist` to 
=======
Pushes a new random variable `vn` with a sampled value `r` from a distribution `dist` to
>>>>>>> 53a17f40
the `VarInfo` `vi`.
"""
function push!(vi::AbstractVarInfo, vn::VarName, r::Any, dist::Distribution)
    return push!(vi, vn, r, dist, Set{Selector}([]))
end

"""
`push!(vi::VarInfo, vn::VarName, r, dist::Distribution, spl::AbstractSampler)`
<<<<<<< HEAD

Pushes a new random variable `vn` with a sampled value `r` sampled with a sampler `spl` 
from a distribution `dist` to `VarInfo` `vi`. The sampler is passed here to invalidate 
its cache where defined.
"""
function push!(vi::AbstractVarInfo, vn::VarName, r::Any, dist::Distribution, spl::Sampler)
    spl.info[:cache_updated] = CACHERESET
    return push!(vi, vn, r, dist, spl.selector)
end
function push!(vi::AbstractVarInfo, vn::VarName, r::Any, dist::Distribution, spl::AbstractSampler)
    return push!(vi, vn, r, dist)
end

"""
`push!(vi::VarInfo, vn::VarName, r, dist::Distribution, gid::Selector)`

Pushes a new random variable `vn` with a sampled value `r` sampled with a sampler of 
=======

Pushes a new random variable `vn` with a sampled value `r` sampled with a sampler `spl`
from a distribution `dist` to `VarInfo` `vi`. The sampler is passed here to invalidate
its cache where defined.
"""
function push!(vi::AbstractVarInfo, vn::VarName, r::Any, dist::Distribution, spl::Sampler)
    spl.info[:cache_updated] = CACHERESET
    return push!(vi, vn, r, dist, spl.selector)
end
function push!(vi::AbstractVarInfo, vn::VarName, r::Any, dist::Distribution, spl::AbstractSampler)
    return push!(vi, vn, r, dist)
end

"""
`push!(vi::VarInfo, vn::VarName, r, dist::Distribution, gid::Selector)`

Pushes a new random variable `vn` with a sampled value `r` sampled with a sampler of
>>>>>>> 53a17f40
selector `gid` from a distribution `dist` to `VarInfo` `vi`.
"""
function push!(vi::AbstractVarInfo, vn::VarName, r::Any, dist::Distribution, gid::Selector)
    return push!(vi, vn, r, dist, Set([gid]))
end
function push!(vi::UntypedVarInfo, vn::VarName, r::Any, dist::Distribution, gidset::Set{Selector})
    @assert ~(vn in keys(vi)) "[push!] attempt to add an exisitng variable $(sym(vn)) ($(vn)) to VarInfo (keys=$(keys(vi))) with dist=$dist, gid=$gid"

    val = vectorize(dist, r)

    vi.idcs[vn] = length(vi.idcs) + 1
    push!(vi.vns, vn)
    l = length(vi.vals); n = length(val)
    push!(vi.ranges, l+1:l+n)
    append!(vi.vals, val)
    push!(vi.dists, dist)
    push!(vi.gids, gidset)
    push!(vi.orders, vi.num_produce)
    push!(vi.flags["del"], false)
    push!(vi.flags["trans"], false)

    return vi
end
function push!(
<<<<<<< HEAD
            vi::TypedVarInfo, 
            vn::VarName{sym}, 
            r::Any, 
            dist::Distributions.Distribution, 
            gidset::Set{Selector}
            ) where sym
    
    @assert ~(haskey(vi, vn)) "[push!] attempt to add an exisitng variable $(vn.sym) ($(vn)) to TypedVarInfo of syms $(syms(vi)) with dist=$dist, gid=$gid"

=======
            vi::TypedVarInfo,
            vn::VarName{sym},
            r::Any,
            dist::Distributions.Distribution,
            gidset::Set{Selector}
            ) where sym

    @assert ~(haskey(vi, vn)) "[push!] attempt to add an exisitng variable $(vn.sym) ($(vn)) to TypedVarInfo of syms $(syms(vi)) with dist=$dist, gid=$gid"

>>>>>>> 53a17f40
    val = vectorize(dist, r)

    meta = getfield(vi.metadata, sym)
    meta.idcs[vn] = length(meta.idcs) + 1
    push!(meta.vns, vn)
    l = length(meta.vals); n = length(val)
    push!(meta.ranges, l+1:l+n)
    append!(meta.vals, val)
    push!(meta.dists, dist)
    push!(meta.gids, gidset)
    push!(meta.orders, vi.num_produce)
    push!(meta.flags["del"], false)
    push!(meta.flags["trans"], false)

    return meta
end

"""
`setorder!(vi::VarInfo, vn::VarName, index::Int)`

<<<<<<< HEAD
Sets the `order` of `vn` in `vi` to `index`, where `order` is the number of `observe 
=======
Sets the `order` of `vn` in `vi` to `index`, where `order` is the number of `observe
>>>>>>> 53a17f40
statements run before sampling `vn`.
"""
function setorder!(vi::UntypedVarInfo, vn::VarName, index::Int)
    if vi.orders[vi.idcs[vn]] != index
        vi.orders[vi.idcs[vn]] = index
    end
    return vi
end
function setorder!(mvi::TypedVarInfo, vn::VarName{sym}, index::Int) where {sym}
    vi = getfield(mvi.metadata, sym)
    if vi.orders[vi.idcs[vn]] != index
        vi.orders[vi.idcs[vn]] = index
    end
    return mvi
end

#######################################
# Rand & replaying method for VarInfo #
#######################################

"""
`is_flagged(vi::VarInfo, vn::VarName, flag::String)`

Returns `true` if `vn` has a true value for `flag` in `vi`, and `false` otherwise.
"""
function is_flagged(vi::UntypedVarInfo, vn::VarName, flag::String)
    return vi.flags[flag][getidx(vi, vn)]
end
function is_flagged(vi::TypedVarInfo, vn::VarName{sym}, flag::String) where {sym}
    return getfield(vi.metadata, sym).flags[flag][getidx(vi, vn)]
end

"""
`unset_flag!(vi::VarInfo, vn::VarName, flag::String)`

Sets `vn`'s value for `flag` to `false` in `vi`.
"""
function unset_flag!(vi::UntypedVarInfo, vn::VarName, flag::String)
    return vi.flags[flag][getidx(vi, vn)] = false
end
function unset_flag!(vi::TypedVarInfo, vn::VarName{sym}, flag::String) where {sym}
    return getfield(vi.metadata, sym).flags[flag][getidx(vi, vn)] = false
end

"""
`set_retained_vns_del_by_spl!(vi::VarInfo, spl::Sampler)`

Sets the `"del"` flag of variables in `vi` with `order > vi.num_produce` to `true`.
"""
function set_retained_vns_del_by_spl!(vi::UntypedVarInfo, spl::Sampler)
    # Get the indices of `vns` that belong to `spl` as a vector
    gidcs = _getidcs(vi, spl)
    if vi.num_produce == 0
        for i = length(gidcs):-1:1
          vi.flags["del"][gidcs[i]] = true
        end
    else
        for i in 1:length(vi.orders)
            if i in gidcs && vi.orders[i] > vi.num_produce
                vi.flags["del"][i] = true
            end
        end
    end
end
function set_retained_vns_del_by_spl!(vi::TypedVarInfo, spl::Sampler)
    # Get the indices of `vns` that belong to `spl` as a NamedTuple, one entry for each symbol
    gidcs = _getidcs(vi, spl)
    return _set_retained_vns_del_by_spl!(vi.metadata, gidcs, vi.num_produce)
end
@inline function _set_retained_vns_del_by_spl!(metadata::NamedTuple{names}, gidcs, num_produce) where {names}
    # Check if `metadata` is empty to end the recursion
    length(names) === 0 && return nothing
    # Take the first symbol
    f = names[1]
    # Get the idcs, orders and flags with symbol `f`
    f_gidcs = getfield(gidcs, f)
    f_orders = getfield(metadata, f).orders
    f_flags = getfield(metadata, f).flags
    # Set the flag for variables with symbol `f`
    if num_produce == 0
        for i = length(f_gidcs):-1:1
            f_flags["del"][f_gidcs[i]] = true
        end
    else
        for i in 1:length(f_orders)
            if i in f_gidcs && f_orders[i] > num_produce
                f_flags["del"][i] = true
            end
        end
    end
    # Recurse using the remaining of `metadata`
    return _set_retained_vns_del_by_spl!(_tail(metadata), gidcs, num_produce)
end

"""
`updategid!(vi::VarInfo, vn::VarName, spl::Sampler)`

<<<<<<< HEAD
If `vn` doesn't have a sampler selector linked and `vn`'s symbol is in the space of 
=======
If `vn` doesn't have a sampler selector linked and `vn`'s symbol is in the space of
>>>>>>> 53a17f40
`spl`, this function will set `vn`'s `gid` to `Set([spl.selector])`.
"""
function updategid!(vi::AbstractVarInfo, vn::VarName, spl::Sampler)
    if ~isempty(spl.alg.space) && isempty(getgid(vi, vn)) && getsym(vn) in spl.alg.space
        setgid!(vi, spl.selector, vn)
    end
end

end # end of module<|MERGE_RESOLUTION|>--- conflicted
+++ resolved
@@ -8,47 +8,6 @@
 using Distributions
 
 import ...Turing: runmodel!
-<<<<<<< HEAD
-import Base:    string, 
-                Symbol, 
-                ==, 
-                hash, 
-                in, 
-                getindex, 
-                setindex!, 
-                push!, 
-                show, 
-                isempty, 
-                empty!, 
-                getproperty, 
-                setproperty!, 
-                keys, 
-                haskey
-
-export  VarName, 
-        AbstractVarInfo,
-        VarInfo,
-        UntypedVarInfo,
-        getlogp, 
-        setlogp!, 
-        set_retained_vns_del_by_spl!, 
-        resetlogp!, 
-        is_flagged, 
-        unset_flag!, 
-        setgid!, 
-        setorder!, 
-        updategid!, 
-        acclogp!, 
-        istrans, 
-        link!, 
-        invlink!
-
-#########
-#########
-# Types #
-#########
-#########
-=======
 import Base:    string,
                 Symbol,
                 ==,
@@ -86,7 +45,6 @@
 ####
 #### Types for typed and untyped VarInfo
 ####
->>>>>>> 53a17f40
 
 
 ###########
@@ -101,32 +59,18 @@
 end
 ```
 
-<<<<<<< HEAD
-A variable identifier. Every variable has a symbol `sym`, indices `indexing`, and 
-internal fields: `csym` and `counter`. The Julia variable in the model corresponding to 
-`sym` can refer to a single value or to a hierarchical array structure of univariate, 
-multivariate or matrix variables. `indexing` stores the indices that can access the 
-random variable from the Julia variable. 
-=======
 A variable identifier. Every variable has a symbol `sym`, indices `indexing`, and
 internal fields: `csym` and `counter`. The Julia variable in the model corresponding to
 `sym` can refer to a single value or to a hierarchical array structure of univariate,
 multivariate or matrix variables. `indexing` stores the indices that can access the
 random variable from the Julia variable.
->>>>>>> 53a17f40
 
 Examples:
 
 - `x[1] ~ Normal()` will generate a `VarName` with `sym == :x` and `indexing == "[1]"`.
-<<<<<<< HEAD
-- `x[:,1] ~ MvNormal(zeros(2))` will generate a `VarName` with `sym == :x` and 
- `indexing == "[Colon(), 1]"`.
-- `x[:,1][2] ~ Normal()` will generate a `VarName` with `sym == :x` and 
-=======
 - `x[:,1] ~ MvNormal(zeros(2))` will generate a `VarName` with `sym == :x` and
  `indexing == "[Colon(), 1]"`.
 - `x[:,1][2] ~ Normal()` will generate a `VarName` with `sym == :x` and
->>>>>>> 53a17f40
  `indexing == "[Colon(), 1][2]"`.
 """
 struct VarName{sym}
@@ -142,49 +86,22 @@
 ####################
 
 """
-<<<<<<< HEAD
-The `Metadata` struct stores some metadata about the parameters of the model. This helps 
-query certain information about a variable, such as its distribution, which samplers 
-sample this variable, its value and whether this value is transformed to real space or 
-=======
 The `Metadata` struct stores some metadata about the parameters of the model. This helps
 query certain information about a variable, such as its distribution, which samplers
 sample this variable, its value and whether this value is transformed to real space or
->>>>>>> 53a17f40
 not.
 
 Let `md` be an instance of `Metadata`:
 - `md.vns` is the vector of all `VarName` instances.
-<<<<<<< HEAD
-- `md.idcs` is the dictionary that maps each `VarName` instance to its index in 
- `md.vns`, `md.ranges` `md.dists`, `md.orders` and `md.flags`.
-- `md.vns[md.idcs[vn]] == vn`.
-- `md.dists[md.idcs[vn]]` is the distribution of `vn`.
-- `md.gids[md.idcs[vn]]` is the set of algorithms used to sample `vn`. This is used in 
-=======
 - `md.idcs` is the dictionary that maps each `VarName` instance to its index in
  `md.vns`, `md.ranges` `md.dists`, `md.orders` and `md.flags`.
 - `md.vns[md.idcs[vn]] == vn`.
 - `md.dists[md.idcs[vn]]` is the distribution of `vn`.
 - `md.gids[md.idcs[vn]]` is the set of algorithms used to sample `vn`. This is used in
->>>>>>> 53a17f40
  the Gibbs sampling process.
 - `md.orders[md.idcs[vn]]` is the number of `observe` statements before `vn` is sampled.
 - `md.ranges[md.idcs[vn]]` is the index range of `vn` in `md.vals`.
 - `md.vals[md.ranges[md.idcs[vn]]]` is the vector of values of corresponding to `vn`.
-<<<<<<< HEAD
-- `md.flags` is a dictionary of true/false flags. `md.flags[flag][md.idcs[vn]]` is the 
- value of `flag` corresponding to `vn`. 
-
-To make `md::Metadata` type stable, all the `md.vns` must have the same symbol 
-and distribution type. However, one can have a Julia variable, say `x`, that is a 
-matrix or a hierarchical array sampled in partitions, e.g. 
-`x[1][:] ~ MvNormal(zeros(2), 1.0); x[2][:] ~ MvNormal(ones(2), 1.0)`, and is managed by 
-a single `md::Metadata` so long as all the distributions on the RHS of `~` are of the 
-same type. Type unstable `Metadata` will still work but will have inferior performance. 
-When sampling, the first iteration uses a type unstable `Metadata` for all the 
-variables then a specialized `Metadata` is used for each symbol along with a function 
-=======
 - `md.flags` is a dictionary of true/false flags. `md.flags[flag][md.idcs[vn]]` is the
  value of `flag` corresponding to `vn`.
 
@@ -196,7 +113,6 @@
 same type. Type unstable `Metadata` will still work but will have inferior performance.
 When sampling, the first iteration uses a type unstable `Metadata` for all the
 variables then a specialized `Metadata` is used for each symbol along with a function
->>>>>>> 53a17f40
 barrier to make the rest of the sampling type stable.
 """
 struct Metadata{TIdcs <: Dict{<:VarName,Int}, TDists <: AbstractVector{<:Distribution}, TVN <: AbstractVector{<:VarName}, TVal <: AbstractVector{<:Real}, TGIds <: AbstractVector{Set{Selector}}}
@@ -241,18 +157,6 @@
 end
 ```
 
-<<<<<<< HEAD
-A light wrapper over one or more instances of `Metadata`. Let `vi` be an instance of 
-`VarInfo`. If `vi isa VarInfo{<:Metadata}`, then only one `Metadata` instance is used 
-for all the sybmols. `VarInfo{<:Metadata}` is aliased `UntypedVarInfo`. If 
-`vi isa VarInfo{<:NamedTuple}`, then `vi.metadata` is a `NamedTuple` that maps each 
-symbol used on the LHS of `~` in the model to its `Metadata` instance. The latter allows 
-for the type specialization of `vi` after the first sampling iteration when all the 
-symbols have been observed. `VarInfo{<:NamedTuple}` is aliased `TypedVarInfo`.
-
-Note: It is the user's responsibility to ensure that each "symbol" is visited at least 
-once whenever the model is called, regardless of any stochastic branching. Each symbol 
-=======
 A light wrapper over one or more instances of `Metadata`. Let `vi` be an instance of
 `VarInfo`. If `vi isa VarInfo{<:Metadata}`, then only one `Metadata` instance is used
 for all the sybmols. `VarInfo{<:Metadata}` is aliased `UntypedVarInfo`. If
@@ -263,7 +167,6 @@
 
 Note: It is the user's responsibility to ensure that each "symbol" is visited at least
 once whenever the model is called, regardless of any stochastic branching. Each symbol
->>>>>>> 53a17f40
 refers to a Julia variable and can be a hierarchical array of many random variables, e.g. `x[1] ~ ...` and `x[2] ~ ...` both have the same symbol `x`.
 """
 struct VarInfo{Tmeta, Tlogp} <: AbstractVarInfo
@@ -274,17 +177,9 @@
 const UntypedVarInfo = VarInfo{<:Metadata}
 const TypedVarInfo = VarInfo{<:NamedTuple}
 
-<<<<<<< HEAD
-############
-############
-# Internal #
-############
-############
-=======
 ####
 #### Internal functions
 ####
->>>>>>> 53a17f40
 
 """
 `Metadata()`
@@ -312,13 +207,8 @@
 """
 `empty!(meta::Metadata)`
 
-<<<<<<< HEAD
-Empties all the fields of `meta`. This is useful when using a sampling algorithm that 
-assumes an empty `meta`, e.g. `SMC`. 
-=======
 Empties all the fields of `meta`. This is useful when using a sampling algorithm that
 assumes an empty `meta`, e.g. `SMC`.
->>>>>>> 53a17f40
 """
 function empty!(meta::Metadata)
     empty!(meta.idcs)
@@ -346,7 +236,6 @@
 
 """
 `getval(vi::UntypedVarInfo, vview::Union{Int, UnitRange, Vector{Int}})`
-<<<<<<< HEAD
 
 Returns a view `vi.vals[vview]`.
 """
@@ -355,16 +244,6 @@
 """
 `setval!(vi::UntypedVarInfo, val, vview::Union{Int, UnitRange, Vector{Int}})`
 
-=======
-
-Returns a view `vi.vals[vview]`.
-"""
-getval(vi::UntypedVarInfo, vview::VarView) = view(vi.vals, vview)
-
-"""
-`setval!(vi::UntypedVarInfo, val, vview::Union{Int, UnitRange, Vector{Int}})`
-
->>>>>>> 53a17f40
 Sets the value of `vi.vals[vview]` to `val`.
 """
 setval!(vi::UntypedVarInfo, val, vview::VarView) = vi.vals[vview] = val
@@ -439,30 +318,18 @@
 """
 `setval!(vi::VarInfo, val, vn::VarName)`
 
-<<<<<<< HEAD
-Sets the value(s) of `vn` in `vi.metadata` to `val`. The values may or may not be 
-=======
 Sets the value(s) of `vn` in `vi.metadata` to `val`. The values may or may not be
->>>>>>> 53a17f40
 transformed to Eucledian space.
 """
 setval!(vi::UntypedVarInfo, val, vn::VarName) = vi.vals[getrange(vi, vn)] = val
 function setval!(vi::TypedVarInfo, val, vn::VarName{sym}) where sym
     getfield(vi.metadata, sym).vals[getrange(vi, vn)] = val
 end
-<<<<<<< HEAD
 
 """
 `getval(vi::VarInfo, vns::Vector{<:VarName})`
 
-Returns all the value(s) of `vns`. The values may or may not be transformed to Eucledian 
-=======
-
-"""
-`getval(vi::VarInfo, vns::Vector{<:VarName})`
-
 Returns all the value(s) of `vns`. The values may or may not be transformed to Eucledian
->>>>>>> 53a17f40
 space.
 """
 getval(vi::UntypedVarInfo, vns::Vector{<:VarName}) = view(vi.vals, getranges(vi, vns))
@@ -473,11 +340,7 @@
 """
 `getall(vi::VarInfo)`
 
-<<<<<<< HEAD
-Returns the values of all the variables in `vi`. The values may or may not be 
-=======
 Returns the values of all the variables in `vi`. The values may or may not be
->>>>>>> 53a17f40
 transformed to Eucledian space.
 """
 getall(vi::UntypedVarInfo) = vi.vals
@@ -494,11 +357,7 @@
 """
 `setall!(vi::VarInfo, val)`
 
-<<<<<<< HEAD
-Sets the values of all the variables in `vi` to `val`. The values may or may not be 
-=======
 Sets the values of all the variables in `vi` to `val`. The values may or may not be
->>>>>>> 53a17f40
 transformed to Eucledian space.
 """
 setall!(vi::UntypedVarInfo, val) = vi.vals .= val
@@ -590,11 +449,7 @@
     end
 end
 function _getidcs(vi::UntypedVarInfo, s::Selector, space)
-<<<<<<< HEAD
-    filter(i -> (s in vi.gids[i] || isempty(vi.gids[i])) && 
-=======
     filter(i -> (s in vi.gids[i] || isempty(vi.gids[i])) &&
->>>>>>> 53a17f40
         (isempty(space) || in(vi.vns[i], space)), 1:length(vi.gids))
 end
 function _getidcs(vi::TypedVarInfo, s::Selector, space)
@@ -609,11 +464,7 @@
     # Get the first symbol's metadata
     f_meta = getfield(metadata, f)
     # Get all the idcs of the vns in `space` and that belong to the selector `s`
-<<<<<<< HEAD
-    v = filter((i) -> (s in f_meta.gids[i] || isempty(f_meta.gids[i])) && 
-=======
     v = filter((i) -> (s in f_meta.gids[i] || isempty(f_meta.gids[i])) &&
->>>>>>> 53a17f40
         (isempty(space) || in(f_meta.vns[i], space)), 1:length(f_meta.gids))
     # Make a single-pair NamedTuple to merge with the result of the recursion
     nt = NamedTuple{(f,)}((v,))
@@ -623,11 +474,7 @@
 
 # Get all vns of variables belonging to spl
 _getvns(vi::UntypedVarInfo, spl::AbstractSampler) = view(vi.vns, _getidcs(vi, spl))
-<<<<<<< HEAD
-function _getvns(vi::TypedVarInfo, spl::AbstractSampler) 
-=======
 function _getvns(vi::TypedVarInfo, spl::AbstractSampler)
->>>>>>> 53a17f40
     # Get a NamedTuple of the indices of variables belonging to `spl`, one entry for each symbol
     idcs = _getidcs(vi, spl)
     return __getvns(vi.metadata, idcs)
@@ -669,11 +516,7 @@
     length(names) === 0 && return NamedTuple()
     # Take the first symbol
     f = names[1]
-<<<<<<< HEAD
-    # Collect the index ranges of all the vns with symbol `f` 
-=======
     # Collect the index ranges of all the vns with symbol `f`
->>>>>>> 53a17f40
     v = union(map(i -> getfield(metadata, f).ranges[i], getfield(idcs, f))..., Int[])
     # Make a single-pair NamedTuple to merge with the result of the recursion
     nt = NamedTuple{(f,)}((v,))
@@ -694,17 +537,9 @@
 end
 
 
-<<<<<<< HEAD
-#######
-#######
-# API #
-#######
-#######
-=======
 ####
 #### APIs for typed and untyped VarInfo
 ####
->>>>>>> 53a17f40
 
 # VarName
 
@@ -804,11 +639,7 @@
 """
 `runmodel!(model::Model, vi::AbstractVarInfo, spl::AbstractSampler)`
 
-<<<<<<< HEAD
-Samples from `model` using the sampler `spl` storing the sample and log joint 
-=======
 Samples from `model` using the sampler `spl` storing the sample and log joint
->>>>>>> 53a17f40
 probability in `vi`.
 """
 function runmodel!(model::Model, vi::AbstractVarInfo, spl::AbstractSampler = SampleFromPrior())
@@ -825,17 +656,10 @@
 """
 `TypedVarInfo(vi::UntypedVarInfo)`
 
-<<<<<<< HEAD
-This function finds all the unique `sym`s from the instances of `VarName{sym}` found in 
-`vi.metadata.vns`. It then extracts the metadata associated with each symbol from the 
-global `vi.metadata` field. Finally, a new `VarInfo` is created with a new `metadata` as 
-a `NamedTuple` mapping from symbols to type-stable `Metadata` instances, one for each 
-=======
 This function finds all the unique `sym`s from the instances of `VarName{sym}` found in
 `vi.metadata.vns`. It then extracts the metadata associated with each symbol from the
 global `vi.metadata` field. Finally, a new `VarInfo` is created with a new `metadata` as
 a `NamedTuple` mapping from symbols to type-stable `Metadata` instances, one for each
->>>>>>> 53a17f40
 symbol.
 """
 function TypedVarInfo(vi::UntypedVarInfo)
@@ -855,11 +679,7 @@
         sym_dists = getindex.((vi.dists,), inds)
         # New gids, can make a resizeable FillArray
         sym_gids = getindex.((vi.gids,), inds)
-<<<<<<< HEAD
-        @assert length(sym_gids) <= 1 || 
-=======
         @assert length(sym_gids) <= 1 ||
->>>>>>> 53a17f40
             all(x -> x == sym_gids[1], @view sym_gids[2:end])
         # New orders
         sym_orders = getindex.((vi.orders,), inds)
@@ -878,11 +698,7 @@
         end
         sym_vals = foldl(vcat, _vals)
 
-<<<<<<< HEAD
-        push!(new_metas, Metadata(sym_idcs, sym_vns, sym_ranges, sym_vals, 
-=======
         push!(new_metas, Metadata(sym_idcs, sym_vns, sym_ranges, sym_vals,
->>>>>>> 53a17f40
                                     sym_dists, sym_gids, sym_orders, sym_flags)
             )
     end
@@ -907,15 +723,9 @@
 """
 `empty!(vi::VarInfo)`
 
-<<<<<<< HEAD
-Empties all the fields of `vi.metadata` and resets `vi.logp` and `vi.num_produce` to 
-zeros. This is useful when using a sampling algorithm that assumes an empty 
-`vi::VarInfo`, e.g. `SMC`. 
-=======
 Empties all the fields of `vi.metadata` and resets `vi.logp` and `vi.num_produce` to
 zeros. This is useful when using a sampling algorithm that assumes an empty
 `vi::VarInfo`, e.g. `SMC`.
->>>>>>> 53a17f40
 """
 function empty!(vi::VarInfo)
     _empty!(vi.metadata)
@@ -956,11 +766,7 @@
 """
 `istrans(vi::VarInfo, vn::VarName)`
 
-<<<<<<< HEAD
-Returns true if `vn`'s values in `vi` are transformed to Eucledian space, and false if 
-=======
 Returns true if `vn`'s values in `vi` are transformed to Eucledian space, and false if
->>>>>>> 53a17f40
 they are in the support of `vn`'s distribution.
 """
 istrans(vi::AbstractVarInfo, vn::VarName) = is_flagged(vi, vn, "trans")
@@ -968,11 +774,7 @@
 """
 `getlogp(vi::VarInfo)`
 
-<<<<<<< HEAD
-Returns the log of the joint probability of the observed data and parameters sampled in 
-=======
 Returns the log of the joint probability of the observed data and parameters sampled in
->>>>>>> 53a17f40
 `vi`.
 """
 getlogp(vi::AbstractVarInfo) = vi.logp
@@ -980,11 +782,7 @@
 """
 `setlogp!(vi::VarInfo, logp::Real)`
 
-<<<<<<< HEAD
-Sets the log of the joint probability of the observed data and parameters sampled in 
-=======
 Sets the log of the joint probability of the observed data and parameters sampled in
->>>>>>> 53a17f40
 `vi` to `logp`.
 """
 setlogp!(vi::AbstractVarInfo, logp::Real) = vi.logp = logp
@@ -992,11 +790,7 @@
 """
 `acclogp!(vi::VarInfo, logp::Real)`
 
-<<<<<<< HEAD
-Adds `logp` to the value of the log of the joint probability of the observed data and 
-=======
 Adds `logp` to the value of the log of the joint probability of the observed data and
->>>>>>> 53a17f40
 parameters sampled in `vi`.
 """
 acclogp!(vi::AbstractVarInfo, logp::Real) = vi.logp += logp
@@ -1004,11 +798,7 @@
 """
 `resetlogp!(vi::VarInfo)`
 
-<<<<<<< HEAD
-Resets the value of the log of the joint probability of the observed data and parameters 
-=======
 Resets the value of the log of the joint probability of the observed data and parameters
->>>>>>> 53a17f40
 sampled in `vi` to 0.
 """
 resetlogp!(vi::AbstractVarInfo) = setlogp!(vi, 0.0)
@@ -1033,13 +823,8 @@
 """
 `link!(vi::VarInfo, spl::Sampler)`
 
-<<<<<<< HEAD
-Transforms the values of the random variables sampled by `spl` in `vi` from the support 
-of their distributions to the Eucledian space and sets their corresponding ``"trans"` 
-=======
 Transforms the values of the random variables sampled by `spl` in `vi` from the support
 of their distributions to the Eucledian space and sets their corresponding ``"trans"`
->>>>>>> 53a17f40
 flag values to `true`.
 """
 function link!(vi::UntypedVarInfo, spl::Sampler)
@@ -1089,13 +874,8 @@
 """
 `invlink!(vi::VarInfo, spl::Sampler)`
 
-<<<<<<< HEAD
-Transforms the values of the random variables sampled by `spl` in `vi` from the 
-Eucledian space back to the support of their distributions and sets their corresponding 
-=======
 Transforms the values of the random variables sampled by `spl` in `vi` from the
 Eucledian space back to the support of their distributions and sets their corresponding
->>>>>>> 53a17f40
 ``"trans"` flag values to `false`.
 """
 function invlink!(vi::UntypedVarInfo, spl::Sampler)
@@ -1144,13 +924,8 @@
 `getindex(vi::VarInfo, vn::VarName)`
 `getindex(vi::VarInfo, vns::Vector{<:VarName})`
 
-<<<<<<< HEAD
-Returns the current value(s) of `vn` (`vns`) in `vi` in the support of its (their) 
-distribution(s). If the value(s) is (are) transformed to the Eucledian space, it is 
-=======
 Returns the current value(s) of `vn` (`vns`) in `vi` in the support of its (their)
 distribution(s). If the value(s) is (are) transformed to the Eucledian space, it is
->>>>>>> 53a17f40
 (they are) transformed back.
 """
 function getindex(vi::AbstractVarInfo, vn::VarName)
@@ -1171,11 +946,7 @@
 """
 `getindex(vi::VarInfo, spl::Union{SampleFromPrior, Sampler})`
 
-<<<<<<< HEAD
-Returns the current value(s) of the random variables sampled by `spl` in `vi`. The 
-=======
 Returns the current value(s) of the random variables sampled by `spl` in `vi`. The
->>>>>>> 53a17f40
 value(s) may or may not be transformed to Eucledian space.
 """
 getindex(vi::AbstractVarInfo, spl::SampleFromPrior) = copy(getall(vi))
@@ -1195,22 +966,14 @@
     # Get the `vals` and `ranges` of symbol `f`
     f_vals = getfield(metadata, f).vals
     f_range = getfield(ranges, f)
-<<<<<<< HEAD
-    # Get the values from `f_vals` that were sampled by `spl` and recurse using the remaining of `metadata` 
-=======
     # Get the values from `f_vals` that were sampled by `spl` and recurse using the remaining of `metadata`
->>>>>>> 53a17f40
     return (f_vals[f_range], _getindex(_tail(metadata), ranges)...)
 end
 
 """
 `setindex!(vi::VarInfo, val, vn::VarName)`
 
-<<<<<<< HEAD
-Sets the current value(s) of the random variable `vn` in `vi` to `val`. The value(s) may 
-=======
 Sets the current value(s) of the random variable `vn` in `vi` to `val`. The value(s) may
->>>>>>> 53a17f40
 or may not be transformed to Eucledian space.
 """
 setindex!(vi::AbstractVarInfo, val::Any, vn::VarName) = setval!(vi, val, vn)
@@ -1218,11 +981,7 @@
 """
 `setindex!(vi::VarInfo, val, spl::Union{SampleFromPrior, Sampler})`
 
-<<<<<<< HEAD
-Sets the current value(s) of the random variables sampled by `spl` in `vi` to `val`. The 
-=======
 Sets the current value(s) of the random variables sampled by `spl` in `vi` to `val`. The
->>>>>>> 53a17f40
 value(s) may or may not be transformed to Eucledian space.
 """
 setindex!(vi::AbstractVarInfo, val::Any, spl::SampleFromPrior) = setall!(vi, val)
@@ -1283,11 +1042,7 @@
 """
 `push!(vi::VarInfo, vn::VarName, r, dist::Distribution)`
 
-<<<<<<< HEAD
-Pushes a new random variable `vn` with a sampled value `r` from a distribution `dist` to 
-=======
 Pushes a new random variable `vn` with a sampled value `r` from a distribution `dist` to
->>>>>>> 53a17f40
 the `VarInfo` `vi`.
 """
 function push!(vi::AbstractVarInfo, vn::VarName, r::Any, dist::Distribution)
@@ -1296,10 +1051,9 @@
 
 """
 `push!(vi::VarInfo, vn::VarName, r, dist::Distribution, spl::AbstractSampler)`
-<<<<<<< HEAD
-
-Pushes a new random variable `vn` with a sampled value `r` sampled with a sampler `spl` 
-from a distribution `dist` to `VarInfo` `vi`. The sampler is passed here to invalidate 
+
+Pushes a new random variable `vn` with a sampled value `r` sampled with a sampler `spl`
+from a distribution `dist` to `VarInfo` `vi`. The sampler is passed here to invalidate
 its cache where defined.
 """
 function push!(vi::AbstractVarInfo, vn::VarName, r::Any, dist::Distribution, spl::Sampler)
@@ -1313,26 +1067,7 @@
 """
 `push!(vi::VarInfo, vn::VarName, r, dist::Distribution, gid::Selector)`
 
-Pushes a new random variable `vn` with a sampled value `r` sampled with a sampler of 
-=======
-
-Pushes a new random variable `vn` with a sampled value `r` sampled with a sampler `spl`
-from a distribution `dist` to `VarInfo` `vi`. The sampler is passed here to invalidate
-its cache where defined.
-"""
-function push!(vi::AbstractVarInfo, vn::VarName, r::Any, dist::Distribution, spl::Sampler)
-    spl.info[:cache_updated] = CACHERESET
-    return push!(vi, vn, r, dist, spl.selector)
-end
-function push!(vi::AbstractVarInfo, vn::VarName, r::Any, dist::Distribution, spl::AbstractSampler)
-    return push!(vi, vn, r, dist)
-end
-
-"""
-`push!(vi::VarInfo, vn::VarName, r, dist::Distribution, gid::Selector)`
-
 Pushes a new random variable `vn` with a sampled value `r` sampled with a sampler of
->>>>>>> 53a17f40
 selector `gid` from a distribution `dist` to `VarInfo` `vi`.
 """
 function push!(vi::AbstractVarInfo, vn::VarName, r::Any, dist::Distribution, gid::Selector)
@@ -1357,17 +1092,6 @@
     return vi
 end
 function push!(
-<<<<<<< HEAD
-            vi::TypedVarInfo, 
-            vn::VarName{sym}, 
-            r::Any, 
-            dist::Distributions.Distribution, 
-            gidset::Set{Selector}
-            ) where sym
-    
-    @assert ~(haskey(vi, vn)) "[push!] attempt to add an exisitng variable $(vn.sym) ($(vn)) to TypedVarInfo of syms $(syms(vi)) with dist=$dist, gid=$gid"
-
-=======
             vi::TypedVarInfo,
             vn::VarName{sym},
             r::Any,
@@ -1377,7 +1101,6 @@
 
     @assert ~(haskey(vi, vn)) "[push!] attempt to add an exisitng variable $(vn.sym) ($(vn)) to TypedVarInfo of syms $(syms(vi)) with dist=$dist, gid=$gid"
 
->>>>>>> 53a17f40
     val = vectorize(dist, r)
 
     meta = getfield(vi.metadata, sym)
@@ -1398,11 +1121,7 @@
 """
 `setorder!(vi::VarInfo, vn::VarName, index::Int)`
 
-<<<<<<< HEAD
-Sets the `order` of `vn` in `vi` to `index`, where `order` is the number of `observe 
-=======
 Sets the `order` of `vn` in `vi` to `index`, where `order` is the number of `observe
->>>>>>> 53a17f40
 statements run before sampling `vn`.
 """
 function setorder!(vi::UntypedVarInfo, vn::VarName, index::Int)
@@ -1466,6 +1185,8 @@
             end
         end
     end
+    # Recurse using the remaining of `metadata`
+    return _set_retained_vns_del_by_spl!(_tail(metadata), gidcs, num_produce)
 end
 function set_retained_vns_del_by_spl!(vi::TypedVarInfo, spl::Sampler)
     # Get the indices of `vns` that belong to `spl` as a NamedTuple, one entry for each symbol
@@ -1500,11 +1221,7 @@
 """
 `updategid!(vi::VarInfo, vn::VarName, spl::Sampler)`
 
-<<<<<<< HEAD
-If `vn` doesn't have a sampler selector linked and `vn`'s symbol is in the space of 
-=======
 If `vn` doesn't have a sampler selector linked and `vn`'s symbol is in the space of
->>>>>>> 53a17f40
 `spl`, this function will set `vn`'s `gid` to `Set([spl.selector])`.
 """
 function updategid!(vi::AbstractVarInfo, vn::VarName, spl::Sampler)
