##############################
# Global variables/constants #
##############################

const ADBACKEND = Ref(:forward_diff)
function setadbackend(backend_sym)
    @assert backend_sym == :forward_diff || backend_sym == :reverse_diff
    backend_sym == :forward_diff && CHUNKSIZE[] == 0 && setchunksize(40)
    ADBACKEND[] = backend_sym
end

const ADSAFE = Ref(false)
function setadsafe(switch::Bool)
    @info("[Turing]: global ADSAFE is set as $switch")
    ADSAFE[] = switch
end

const CHUNKSIZE = Ref(40) # default chunksize used by AD

function setchunksize(chunk_size::Int)
    if ~(CHUNKSIZE[] == chunk_size)
        @info("[Turing]: AD chunk size is set as $chunk_size")
        CHUNKSIZE[] = chunk_size
    end
end

abstract type ADBackend end
struct ForwardDiffAD{chunk} <: ADBackend end
getchunksize(::T) where {T <: ForwardDiffAD} = getchunksize(T)
getchunksize(::Type{ForwardDiffAD{chunk}}) where chunk = chunk
getchunksize(::T) where {T <: Sampler} = getchunksize(T)
getchunksize(::Type{<:Sampler{T}}) where {T} = getchunksize(T)
getchunksize(::SampleFromPrior) = getchunksize(Nothing)
getchunksize(::Type{Nothing}) = CHUNKSIZE[]

struct TrackerAD <: ADBackend end

ADBackend() = ADBackend(ADBACKEND[])
ADBackend(T::Symbol) = ADBackend(Val(T))

ADBackend(::Val{:forward_diff}) where {T} = ForwardDiffAD{CHUNKSIZE[]}
ADBackend(::Val{T}) where {T} = TrackerAD

"""
getADtype(alg)

Finds the autodifferentiation type of the algorithm `alg`.
"""
getADtype(::Nothing) = getADtype(Nothing)
getADtype(::Type{Nothing}) = getADtype()
getADtype() = ADBackend()
getADtype(s::Sampler) = getADtype(typeof(s))
getADtype(s::Type{<:Sampler{TAlg}}) where {TAlg} = getADtype(TAlg)

"""
gradient_logp(
    θ::AbstractVector{<:Real},
    vi::VarInfo,
    model::Model,
    sampler::AbstractSampler=SampleFromPrior(),
)

Computes the value of the log joint of `θ` and its gradient for the model
specified by `(vi, sampler, model)` using whichever automatic differentation
tool is currently active.
"""
function gradient_logp(
    θ::AbstractVector{<:Real},
    vi::VarInfo,
    model::Model,
    sampler::TS,
) where {TS <: Sampler}

    ad_type = getADtype(TS)
    if ad_type <: ForwardDiffAD
        return gradient_logp_forward(θ, vi, model, sampler)
    else ad_type <: TrackerAD
        return gradient_logp_reverse(θ, vi, model, sampler)
    end
end

"""
gradient_logp_forward(
    θ::AbstractVector{<:Real},
    vi::VarInfo,
    model::Model,
    spl::AbstractSampler=SampleFromPrior(),
)

Computes the value of the log joint of `θ` and its gradient for the model
specified by `(vi, spl, model)` using forwards-mode AD from ForwardDiff.jl.
"""
function gradient_logp_forward(
    θ::AbstractVector{<:Real},
    vi::VarInfo,
    model::Model,
    sampler::AbstractSampler=SampleFromPrior(),
)
    # Define function to compute log joint.
    logp_old = vi.logp
    function f(θ)
        new_vi = VarInfo(vi, sampler, θ)
        logp = runmodel!(model, new_vi, sampler).logp
        vi.logp = ForwardDiff.value(logp)
        return logp
    end

    chunk_size = getchunksize(sampler)
    # Set chunk size and do ForwardMode.
    chunk = ForwardDiff.Chunk(min(length(θ), chunk_size))
    config = ForwardDiff.GradientConfig(f, θ, chunk)
    ∂l∂θ = ForwardDiff.gradient!(similar(θ), f, θ, config)
    l = vi.logp
    vi.logp = logp_old

    return l, ∂l∂θ
end

"""
gradient_logp_reverse(
    θ::AbstractVector{<:Real},
    vi::VarInfo,
    model::Model,
    sampler::AbstractSampler=SampleFromPrior(),
)

Computes the value of the log joint of `θ` and its gradient for the model
specified by `(vi, sampler, model)` using reverse-mode AD from Tracker.jl.
"""
function gradient_logp_reverse(
    θ::AbstractVector{<:Real},
    vi::VarInfo,
    model::Model,
    sampler::AbstractSampler=SampleFromPrior(),
)
    T = typeof(vi.logp)

    # Specify objective function.
    function f(θ)
        new_vi = VarInfo(vi, sampler, θ)
        return runmodel!(model, new_vi, sampler).logp
    end

    # Compute forward and reverse passes.
    l_tracked, ȳ = Tracker.forward(f, θ)
    l::T, ∂l∂θ::typeof(θ) = Tracker.data(l_tracked), Tracker.data(ȳ(1)[1])
    # Remove tracking info from variables in model (because mutable state).
    return l, ∂l∂θ
end

function verifygrad(grad::AbstractVector{<:Real})
    if any(isnan, grad) || any(isinf, grad)
        @warn("Numerical error in gradients. Rejecting current proposal...")
        @warn("grad = $(grad)")
        return false
    else
        return true
    end
end

import StatsFuns: logsumexp
logsumexp(x::Tracker.TrackedArray) = Tracker.track(logsumexp, x)
Tracker.@grad function logsumexp(x::Tracker.TrackedArray)
    lse = logsumexp(Tracker.data(x))
    return lse,
          Δ->(Δ .* exp.(x .- lse),)
end

import StatsFuns: binomlogpdf
binomlogpdf(n::Int, p::Tracker.TrackedReal, x::Int) = Tracker.track(binomlogpdf, n, p, x)
Tracker.@grad function binomlogpdf(n::Int, p::Tracker.TrackedReal, x::Int)
    return binomlogpdf(n, Tracker.data(p), x),
        Δ->(nothing, Δ * (x / p - (n - x) / (1 - p)), nothing)
end

import StatsFuns: nbinomlogpdf
# Note the definition of NegativeBinomial in Julia is not the same as Wikipedia's.
# Check the docstring of NegativeBinomial, r is the number of successes and
# k is the number of failures
_nbinomlogpdf_grad_1(r, p, k) = k == 0 ? log(p) : sum(1 / (k + r - i) for i in 1:k) + log(p)
_nbinomlogpdf_grad_2(r, p, k) = -k / (1 - p) + r / p

nbinomlogpdf(n::Tracker.TrackedReal, p::Tracker.TrackedReal, x::Int) = Tracker.track(nbinomlogpdf, n, p, x)
nbinomlogpdf(n::Real, p::Tracker.TrackedReal, x::Int) = Tracker.track(nbinomlogpdf, n, p, x)
nbinomlogpdf(n::Tracker.TrackedReal, p::Real, x::Int) = Tracker.track(nbinomlogpdf, n, p, x)
Tracker.@grad function nbinomlogpdf(r::Tracker.TrackedReal, p::Tracker.TrackedReal, k::Int)
    return nbinomlogpdf(Tracker.data(r), Tracker.data(p), k),
        Δ->(Δ * _nbinomlogpdf_grad_1(r, p, k), Δ * _nbinomlogpdf_grad_2(r, p, k), nothing)
end
Tracker.@grad function nbinomlogpdf(r::Real, p::Tracker.TrackedReal, k::Int)
    return nbinomlogpdf(Tracker.data(r), Tracker.data(p), k),
        Δ->(Tracker._zero(r), Δ * _nbinomlogpdf_grad_2(r, p, k), nothing)
end
Tracker.@grad function nbinomlogpdf(r::Tracker.TrackedReal, p::Real, k::Int)
    return nbinomlogpdf(Tracker.data(r), Tracker.data(p), k),
        Δ->(Δ * _nbinomlogpdf_grad_1(r, p, k), Tracker._zero(p), nothing)
end

import StatsFuns: poislogpdf
poislogpdf(v::Tracker.TrackedReal, x::Int) = Tracker.track(poislogpdf, v, x)
Tracker.@grad function poislogpdf(v::Tracker.TrackedReal, x::Int)
      return poislogpdf(Tracker.data(v), x),
          Δ->(Δ * (x/v - 1), nothing)
end

function binomlogpdf(n::Int, p::ForwardDiff.Dual{T}, x::Int) where {T}
    FD = ForwardDiff.Dual{T}
    val = ForwardDiff.value(p)
    Δ = ForwardDiff.partials(p)
    return FD(binomlogpdf(n, val, x),  Δ * (x / val - (n - x) / (1 - val)))
end

function nbinomlogpdf(r::ForwardDiff.Dual{T}, p::ForwardDiff.Dual{T}, k::Int) where {T}
    FD = ForwardDiff.Dual{T}
    val_p = ForwardDiff.value(p)
    val_r = ForwardDiff.value(r)

    Δ_r = ForwardDiff.partials(r) * _nbinomlogpdf_grad_1(val_r, val_p, k)
    Δ_p = ForwardDiff.partials(p) * _nbinomlogpdf_grad_2(val_r, val_p, k)
    Δ = Δ_p + Δ_r
    return FD(nbinomlogpdf(val_r, val_p, k),  Δ)
end
function nbinomlogpdf(r::Real, p::ForwardDiff.Dual{T}, k::Int) where {T}
    FD = ForwardDiff.Dual{T}
    val_p = ForwardDiff.value(p)
    Δ_p = ForwardDiff.partials(p) * _nbinomlogpdf_grad_2(r, val_p, k)
    return FD(nbinomlogpdf(r, val_p, k),  Δ_p)
end
function nbinomlogpdf(r::ForwardDiff.Dual{T}, p::Real, k::Int) where {T}
    FD = ForwardDiff.Dual{T}
    val_r = ForwardDiff.value(r)
    Δ_r = ForwardDiff.partials(r) * _nbinomlogpdf_grad_1(val_r, p, k)
    return FD(nbinomlogpdf(val_r, p, k),  Δ_r)
end

function poislogpdf(v::ForwardDiff.Dual{T}, x::Int) where {T}
    FD = ForwardDiff.Dual{T}
    val = ForwardDiff.value(v)
    Δ = ForwardDiff.partials(v)
    return FD(poislogpdf(val, x), Δ * (x/val - 1))
end


#
# Make Tracker work with MvNormal and unsafe Cholesky. This is quite nasty.
#

LinearAlgebra.UpperTriangular(A::Tracker.TrackedMatrix) = Tracker.track(UpperTriangular, A)
Tracker.@grad function LinearAlgebra.UpperTriangular(A::AbstractMatrix)
    return UpperTriangular(Tracker.data(A)), Δ->(UpperTriangular(Δ),)
end

<<<<<<< HEAD
turing_chol(A::AbstractMatrix; kwargs...) = cholesky(A; kwargs...).factors
turing_chol(A::Tracker.TrackedMatrix; kwargs...) = Tracker.track(turing_chol, A)
Tracker.@grad function turing_chol(A::AbstractMatrix; kwargs...)
    C, back = Zygote.forward(cholesky, Tracker.data(A))
    return C.factors, Δ->back((factors=Tracker.data(Δ),))
end

function LinearAlgebra.cholesky(A::Tracker.TrackedMatrix; kwargs...)
    factors = turing_chol(A; kwargs...)
    return Cholesky{eltype(factors), typeof(factors)}(factors, 'U', 0)
=======
function LinearAlgebra.cholesky(A::Tracker.TrackedMatrix; check=true)
    factors_info = turing_chol(A, check)
    factors = factors_info[1]
    info = Tracker.data(factors_info[2])
    return Cholesky{eltype(factors), typeof(factors)}(factors, 'U', info)
end
function turing_chol(A::AbstractMatrix, check)
    chol = cholesky(A, check=check)
    (chol.factors, chol.info)
end
turing_chol(A::Tracker.TrackedMatrix, check) = Tracker.track(turing_chol, A, check)
Tracker.@grad function turing_chol(A::AbstractMatrix, check)
    C, back = Zygote.forward(unsafe_cholesky, Tracker.data(A), Tracker.data(check))
    return (C.factors, C.info), Δ->back((factors=Tracker.data(Δ[1]),))
>>>>>>> f52241a2
end

unsafe_cholesky(x, check) = cholesky(x, check=check)
Zygote.@adjoint function unsafe_cholesky(Σ::Real, check)
    C = cholesky(Σ; check=check)
    return C, function(Δ::NamedTuple)
        issuccess(C) || return (zero(Σ), nothing)
        (Δ.factors[1, 1] / (2 * C.U[1, 1]), nothing)
    end
end
Zygote.@adjoint function unsafe_cholesky(Σ::Diagonal, check)
    C = cholesky(Σ; check=check)
    return C, function(Δ::NamedTuple)
        issuccess(C) || (Diagonal(zero(diag(Δ.factors))), nothing)
        (Diagonal(diag(Δ.factors) .* inv.(2 .* C.factors.diag)), nothing)
    end
end
Zygote.@adjoint function unsafe_cholesky(Σ::Union{StridedMatrix, Symmetric{<:Real, <:StridedMatrix}}, check)
    C = cholesky(Σ; check=check)
    return C, function(Δ::NamedTuple)
        issuccess(C) || return (zero(Δ.factors), nothing)
        U, Ū = C.U, Δ.factors
        Σ̄ = Ū * U'
        Σ̄ = copytri!(Σ̄, 'U')
        Σ̄ = ldiv!(U, Σ̄)
        BLAS.trsm!('R', 'U', 'T', 'N', one(eltype(Σ)), U.data, Σ̄)
        @inbounds for n in diagind(Σ̄)
            Σ̄[n] /= 2
        end
        return (UpperTriangular(Σ̄), nothing)
    end
end
  
# Specialised logdet for cholesky to target the triangle directly.
logdet_chol_tri(U::AbstractMatrix) = 2 * sum(log, U[diagind(U)])
logdet_chol_tri(U::Tracker.TrackedMatrix) = Tracker.track(logdet_chol_tri, U)
Tracker.@grad function logdet_chol_tri(U::AbstractMatrix)
    U_data = Tracker.data(U)
    return logdet_chol_tri(U_data), Δ->(Matrix(Diagonal(2 .* Δ ./ diag(U_data))),)
end

function LinearAlgebra.logdet(C::Cholesky{<:Tracker.TrackedReal, <:Tracker.TrackedMatrix})
    return logdet_chol_tri(C.U)
end

# Tracker's implementation of ldiv isn't good. We'll use Zygote's instead.
const TrackedVecOrMat = Union{Tracker.TrackedVector, Tracker.TrackedMatrix}
function zygote_ldiv(A::AbstractMatrix, B::AbstractVecOrMat)
    T = typeof((zero(eltype(A))*zero(eltype(B)) + zero(eltype(A))*zero(eltype(B)))/one(eltype(A)))
    BB = similar(B, T)
    copyto!(BB, B)
    ldiv!(A, BB)
end
function zygote_ldiv(A::Tracker.TrackedMatrix, B::TrackedVecOrMat)
    return Tracker.track(zygote_ldiv, A, B)
end
function zygote_ldiv(A::Tracker.TrackedMatrix, B::AbstractVecOrMat)
    return Tracker.track(zygote_ldiv, A, B)
end
zygote_ldiv(A::AbstractMatrix, B::TrackedVecOrMat) =  Tracker.track(zygote_ldiv, A, B)
Tracker.@grad function zygote_ldiv(A, B)
    Y, back = Zygote.forward(\, Tracker.data(A), Tracker.data(B))
    return Y, Δ->back(Tracker.data(Δ))
end

function Base.fill(
    value::Tracker.TrackedReal,
    dims::Vararg{Union{Integer, AbstractUnitRange}},
)
    return Tracker.track(fill, value, dims...)
end
Tracker.@grad function Base.fill(value::Real, dims...)
    return fill(Tracker.data(value), dims...), function(Δ)
        size(Δ) ≢ dims && error("Dimension mismatch")
        return (sum(Δ), map(_->nothing, dims)...)
    end
end

using PDMats

PDMats.invquad(Σ::PDiagMat, x::Tracker.TrackedVector) = sum(abs2.(x) ./ Σ.diag)


"""
    TuringMvNormal{Tm<:AbstractVector, TC<:Cholesky} <: ContinuousMultivariateDistribution

A multivariate Normal distribution whose covariance is dense. Compatible with Tracker.
"""
struct TuringMvNormal{Tm<:AbstractVector, TC<:Cholesky} <: ContinuousMultivariateDistribution
    m::Tm
    C::TC
end

TuringMvNormal(m::AbstractVector, A::AbstractMatrix) = TuringMvNormal(m, cholesky(A))

Distributions.dim(d::TuringMvNormal) = length(d.m)
function Distributions.rand(rng::Random.AbstractRNG, d::TuringMvNormal)
    return d.m .+ d.C.U' * randn(rng, dim(d))
end

getchol(m::PDMats.AbstractPDMat) = m.chol
getchol(m::PDMats.PDiagMat) = cholesky(Diagonal(m.diag))
getchol(m::PDMats.ScalMat) = cholesky(Diagonal(fill(m.value, m.dim)))

"""
    TuringDiagNormal{Tm<:AbstractVector, Tσ<:AbstractVector} <: ContinuousMultivariateDistribution

A multivariate normal distribution whose covariance is diagonal. Compatible with Tracker.
"""
struct TuringDiagNormal{Tm<:AbstractVector, Tσ<:AbstractVector} <: ContinuousMultivariateDistribution
    m::Tm
    σ::Tσ
end

Distributions.dim(d::TuringDiagNormal) = length(d.m)
Base.length(d::TuringDiagNormal) = length(d.m)
function Distributions.rand(rng::Random.AbstractRNG, d::TuringDiagNormal)
    return d.m .+ d.σ .* randn(rng, dim(d))
end
for T in (:AbstractVector, :AbstractMatrix)
    @eval Distributions.logpdf(d::TuringDiagNormal, x::$T) = _logpdf(d, x)
    @eval Distributions.logpdf(d::TuringMvNormal, x::$T) = _logpdf(d, x)
end
for T in (:(Tracker.TrackedVector), :(Tracker.TrackedMatrix))
    @eval Distributions.logpdf(d::MvNormal, x::$T) = _logpdf(d, x)
end

function _logpdf(d::TuringDiagNormal, x::AbstractVector)
    return -(dim(d) * log(2π) + 2 * sum(log.(d.σ)) + sum(abs2, (x .- d.m) ./ d.σ)) / 2
end
function _logpdf(d::TuringDiagNormal, x::AbstractMatrix)
    return -(dim(d) * log(2π) .+ 2 * sum(log.(d.σ)) .+ sum(abs2, (x .- d.m) ./ d.σ, dims=1)') ./ 2
end
function _logpdf(d::TuringMvNormal, x::AbstractVector)
    return -(dim(d) * log(2π) + logdet(d.C) + sum(abs2, zygote_ldiv(d.C.U', x .- d.m))) / 2
end
function _logpdf(d::TuringMvNormal, x::AbstractMatrix)
    return -(dim(d) * log(2π) .+ logdet(d.C) .+ sum(abs2, zygote_ldiv(d.C.U', x .- d.m), dims=1)') ./ 2
end
function _logpdf(d::MvNormal, x::Union{Tracker.TrackedVector, Tracker.TrackedMatrix})
    _logpdf(TuringMvNormal(d.μ, getchol(d.Σ)), x)
end



#
# Intercepts to construct appropriate TuringMvNormal types. Methods line-separated. Imports
# used do avoid excessive code duplication. This is mildly annoying to maintain, but it
# should do the job reasonably well for now.
#

using Tracker: TrackedReal, TrackedVector, TrackedMatrix
import Distributions: MvNormal

# zero mean, dense covariance
MvNormal(A::TrackedMatrix) = MvNormal(zeros(size(A, 1)), A)

# zero mean, diagonal covariance
MvNormal(σ::TrackedVector) = MvNormal(zeros(length(σ)), σ)

# dense mean, dense covariance
MvNormal(m::TrackedVector{<:Real}, A::TrackedMatrix{<:Real}) = TuringMvNormal(m, A)
MvNormal(m::TrackedVector{<:Real}, A::Matrix{<:Real}) = TuringMvNormal(m, A)
MvNormal(m::AbstractVector{<:Real}, A::TrackedMatrix{<:Real}) = TuringMvNormal(m, A)

# dense mean, diagonal covariance
function MvNormal(
    m::TrackedVector{<:Real},
    D::Diagonal{T, <:TrackedVector{T}} where {T<:Real},
)
    return MvNormal(m, sqrt.(D.diag))
end
function MvNormal(
    m::AbstractVector{<:Real},
    D::Diagonal{T, <:TrackedVector{T}} where {T<:Real},
)
    return MvNormal(m, sqrt.(D.diag))
end

# dense mean, diagonal covariance
MvNormal(m::TrackedVector{<:Real}, σ::TrackedVector{<:Real}) = TuringDiagNormal(m, σ)
MvNormal(m::TrackedVector{<:Real}, σ::AbstractVector{<:Real}) = TuringDiagNormal(m, σ)
MvNormal(m::TrackedVector{<:Real}, σ::Vector{<:Real}) = TuringDiagNormal(m, σ)
MvNormal(m::AbstractVector{<:Real}, σ::TrackedVector{<:Real}) = TuringDiagNormal(m, σ)

# dense mean, constant variance
MvNormal(m::TrackedVector{<:Real}, σ::TrackedReal) = MvNormal(m, fill(σ, length(m)))
MvNormal(m::TrackedVector{<:Real}, σ::Real) = MvNormal(m, fill(σ, length(m)))
MvNormal(m::AbstractVector{<:Real}, σ::TrackedReal) = MvNormal(m, fill(σ, length(m)))

# dense mean, constant variance
MvNormal(m::TrackedVector{<:Real}, A::UniformScaling{<:TrackedReal}) = MvNormal(m, A.λ)
MvNormal(m::AbstractVector{<:Real}, A::UniformScaling{<:TrackedReal}) = MvNormal(m, A.λ)
MvNormal(m::TrackedVector{<:Real}, A::UniformScaling{<:Real}) = MvNormal(m, A.λ)

# zero mean,, constant variance
MvNormal(d::Int, σ::TrackedReal{<:Real}) = MvNormal(zeros(d), σ)

import Bijectors: link, invlink
using Bijectors: Dirichlet, PDMatDistribution

for F in (:link, :invlink)
    @eval begin
        function $F(
            dist::Dirichlet, 
            x::Tracker.TrackedArray, 
            ::Type{Val{proj}} = Val{true}
        ) where {proj}
            return Tracker.track($F, dist, x, Val{proj})
        end
        Tracker.@grad function $F(
            dist::Dirichlet, 
            x::Tracker.TrackedArray, 
            ::Type{Val{proj}}
        ) where {proj}
            x_data = Tracker.data(x)
            T = eltype(x_data)
            y = $F(dist, x_data, Val{proj})
            return  y, Δ -> begin
                out = (ForwardDiff.jacobian(x -> $F(dist, x, Val{proj}), x_data)::Matrix{T})' * Δ
                return (nothing, out, nothing)
            end
        end
    end
end

for F in (:link, :invlink)
    @eval begin
        $F(dist::PDMatDistribution, x::Tracker.TrackedArray) = Tracker.track($F, dist, x)
        Tracker.@grad function $F(dist::PDMatDistribution, x::Tracker.TrackedArray)
            x_data = Tracker.data(x)
            T = eltype(x_data)
            y = $F(dist, x_data)
            return  y, Δ -> begin
                out = reshape((ForwardDiff.jacobian(x -> $F(dist, x), x_data)::Matrix{T})' * vec(Δ), size(Δ))
                return (nothing, out)
            end
        end
    end
end

# For InverseWishart
function Base.:\(a::Cholesky{<:Tracker.TrackedReal, <:Tracker.TrackedArray}, b::AbstractVecOrMat)
    return (a.U \ (a.U' \ b))
end<|MERGE_RESOLUTION|>--- conflicted
+++ resolved
@@ -250,18 +250,6 @@
     return UpperTriangular(Tracker.data(A)), Δ->(UpperTriangular(Δ),)
 end
 
-<<<<<<< HEAD
-turing_chol(A::AbstractMatrix; kwargs...) = cholesky(A; kwargs...).factors
-turing_chol(A::Tracker.TrackedMatrix; kwargs...) = Tracker.track(turing_chol, A)
-Tracker.@grad function turing_chol(A::AbstractMatrix; kwargs...)
-    C, back = Zygote.forward(cholesky, Tracker.data(A))
-    return C.factors, Δ->back((factors=Tracker.data(Δ),))
-end
-
-function LinearAlgebra.cholesky(A::Tracker.TrackedMatrix; kwargs...)
-    factors = turing_chol(A; kwargs...)
-    return Cholesky{eltype(factors), typeof(factors)}(factors, 'U', 0)
-=======
 function LinearAlgebra.cholesky(A::Tracker.TrackedMatrix; check=true)
     factors_info = turing_chol(A, check)
     factors = factors_info[1]
@@ -276,7 +264,6 @@
 Tracker.@grad function turing_chol(A::AbstractMatrix, check)
     C, back = Zygote.forward(unsafe_cholesky, Tracker.data(A), Tracker.data(check))
     return (C.factors, C.info), Δ->back((factors=Tracker.data(Δ[1]),))
->>>>>>> f52241a2
 end
 
 unsafe_cholesky(x, check) = cholesky(x, check=check)
