#################
# Overload of ~ #
#################

macro ~(left, right)
  # Is multivariate a subtype of real, e.g. Vector, Matrix?
  if isa(left, Real)                  # value
    # Call observe
    esc(
      quote
        if isa(sampler, Union{Sampler{PG},Sampler{SMC}})
          vi = Turing.current_trace().vi
        end
        Turing.observe(
          sampler,
          $(right),   # Distribution
          $(left),    # Data point
          vi
        )
      end
    )
  else
    _, vsym = varname(left)
    vsym_str = string(vsym)
    # Require all data to be stored in data dictionary.
    if vsym in Turing._compiler_[:fargs]
      if ~(vsym in Turing._compiler_[:dvars])
        println("[Turing]: Observe - `" * vsym_str * "` is an observation")
        push!(Turing._compiler_[:dvars], vsym)
      end
      esc(
        quote
          if isa(sampler, Union{Sampler{PG},Sampler{SMC}})
            vi = Turing.current_trace().vi
          end
          # Call observe
          Turing.observe(
            sampler,
            $(right),   # Distribution
            $(left),    # Data point
            vi
          )
        end
      )
    else
      if ~(vsym in Turing._compiler_[:pvars])
        msg = "[Turing]: Assume - `" * vsym_str * "` is a parameter"
        isdefined(Symbol(vsym_str)) && (msg  *= " (ignoring `$(vsym_str)` found in global scope)")
        println(msg)
        push!(Turing._compiler_[:pvars], vsym)
      end
      # The if statement is to deterimnet how to pass the prior.
      # It only supports pure symbol and Array(/Dict) now.
      #csym_str = string(gensym())
      if isa(left, Symbol)
        # Symbol
        assume_ex = quote
          csym_str = string(Turing._compiler_[:fname])*"_var"* string(@__LINE__)
          if isa(sampler, Union{Sampler{PG},Sampler{SMC}})
            vi = Turing.current_trace().vi
          end
          sym = Symbol($(string(left)))
<<<<<<< HEAD
          vn = nextvn(vi, Symbol(csym_str), sym, "")
=======
          vn = VarName(vi, Symbol($(string(gensym()))), sym, "")
>>>>>>> 6ae66cd9
          $(left) = Turing.assume(
            sampler,
            $(right),   # dist
            vn,         # VarName
            vi          # VarInfo
          )
        end
      else
        # Indexing
        assume_ex, sym = varname(left)    # sym here is used in predict()
        # NOTE:
        # The initialization of assume_ex is indexing_ex,
        # in which sym will store the variable symbol (Symbol),
        # and indexing will store the indexing (String)
        # csym_str = string(gensym())
        push!(
          assume_ex.args,
          quote
<<<<<<< HEAD
            csym_str = string(Turing._compiler_[:fname]) * string(@__LINE__)
            if isa(sampler, Union{Sampler{PG},Sampler{SMC}})
              vi = Turing.current_trace().vi
            end
            vn = nextvn(vi, Symbol(csym_str), sym, indexing)
=======
            vn = VarName(vi, Symbol($(string(gensym()))), sym, indexing)
>>>>>>> 6ae66cd9
            $(left) = Turing.assume(
              sampler,
              $(right),   # dist
              vn,         # VarName
              vi          # VarInfo
            )
          end
        )
      end
      esc(assume_ex)
    end
  end
end

#################
# Main Compiler #
#################

doc"""
    @model(name, fbody)

Wrapper for models.

Usage:

```julia
@model model() = begin
  # body
end
```

Example:

```julia
@model gauss() = begin
  s ~ InverseGamma(2,3)
  m ~ Normal(0,sqrt(s))
  1.5 ~ Normal(m, sqrt(s))
  2.0 ~ Normal(m, sqrt(s))
  return(s, m)
end
```
"""
macro model(fexpr)
   # compiler design: sample(fname_compiletime(x,y), sampler)
   #   fname_compiletime(x,y;fname=fname,fargs=fargs,fbody=fbody) = begin
   #      ex = quote
   #          fname_runtime(x,y,fobs) = begin
   #              x=x,y=y,fobs=Set(:x,:y)
   #              fname(vi=VarInfo,sampler=nothing) = begin
   #              end
   #          end
   #          fname_runtime(x,y,fobs)
   #      end
   #      Main.eval(ex)
   #   end
   #   fname_compiletime(;data::Dict{Symbol,Any}=data) = begin
   #      ex = quote
   #          # check fargs[2:end] == symbols(data)
   #          fname_runtime(x,y,fobs) = begin
   #          end
   #          fname_runtime(data[:x],data[:y],Set(:x,:y))
   #      end
   #      Main.eval(ex)
   #   end


  dprintln(1, fexpr)

  fname = fexpr.args[1].args[1]      # Get model name f
  fargs = fexpr.args[1].args[2:end]  # Get model parameters (x,y;z=..)
  fbody = fexpr.args[2].args[end]    # NOTE: nested args is used here because the orignal model expr is in a block


  # Add keyword arguments, e.g.
  #   f(x,y,z; c=1)
  #       ==>  f(x,y,z; c=1, vi = VarInfo(), sampler = IS(1))
  if (length(fargs) == 0 ||         # e.g. f()
          isa(fargs[1], Symbol) ||  # e.g. f(x,y)
          fargs[1].head == :kw)     # e.g. f(x,y=1)
    insert!(fargs, 1, Expr(:parameters))
  # else                  # e.g. f(x,y; k=1)
  #  do nothing;
  end

  dprintln(1, fname)
  dprintln(1, fargs)
  dprintln(1, fbody)

  # Remove positional arguments from inner function, e.g.
  #  f(y,z,w; vi=VarInfo(),sampler=IS(1))
  #      ==>   f(; vi=VarInfo(),sampler=IS(1))
  fargs_inner = deepcopy(fargs)[1:1]
  push!(fargs_inner[1].args, Expr(:kw, :vi, :(VarInfo())))
  push!(fargs_inner[1].args, Expr(:kw, :sampler, :(nothing)))
  dprintln(1, fargs_inner)

  # Modify fbody, so that we always return VarInfo
  fbody_inner = deepcopy(fbody)
  return_ex = fbody.args[end]   # get last statement of defined model
  if typeof(return_ex) == Symbol ||
       return_ex.head == :return ||
       return_ex.head == :tuple
    pop!(fbody_inner.args)
  end
  push!(fbody_inner.args, Expr(:return, :vi))
  dprintln(1, fbody_inner)

  suffix = gensym()
  fname_inner = Symbol("$(fname)_model_$suffix")
  fdefn_inner = Expr(:function, Expr(:call, fname_inner)) # fdefn = :( $fname() )
  push!(fdefn_inner.args[1].args, fargs_inner...)   # Set parameters (x,y;data..)
  push!(fdefn_inner.args, deepcopy(fbody_inner))    # Set function definition
  dprintln(1, fdefn_inner)

  compiler = Dict(:fname => fname,
                  :fargs => fargs,
                  :fbody => fbody,
                  :dvars => Set{Symbol}(), # Data
                  :pvars => Set{Symbol}(), # Parameter
                  :fdefn_inner => fdefn_inner)

  # outer function def 1: f(x,y) ==> f(x,y;data=Dict())
  fargs_outer = deepcopy(fargs)
  # Add data argument to outer function
  push!(fargs_outer[1].args, Expr(:kw, :data, :(Dict{Symbol,Any}())))
  # Add data argument to outer function
  push!(fargs_outer[1].args, Expr(:kw, :compiler, compiler))
  for i = 2:length(fargs_outer)
    s = fargs_outer[i]
    if isa(s, Symbol)
      fargs_outer[i] = Expr(:kw, s, :nothing) # Turn f(x;..) into f(x=nothing;..)
    end
  end

  fdefn_outer = Expr(:function, Expr(:call, fname, fargs_outer...),
                        Expr(:block, Expr(:return, fname_inner)))

  unshift!(fdefn_outer.args[2].args, :(Main.eval(fdefn_inner)))
  unshift!(fdefn_outer.args[2].args,  quote
      # check fargs, data
      eval(Turing, :(_compiler_ = deepcopy($compiler)))
      fargs    = Turing._compiler_[:fargs];
      fdefn_inner   = Turing._compiler_[:fdefn_inner];
      # copy data dictionary
      for k in keys(data)
        if fdefn_inner.args[2].args[1].head == :line
          # Preserve comments, useful for debuggers to correctly
          #   locate source code oringin.
          insert!(fdefn_inner.args[2].args, 2, Expr(:(=), k, data[k]))
        else
          insert!(fdefn_inner.args[2].args, 1, Expr(:(=), k, data[k]))
        end
      end
      dprintln(1, fdefn_inner)
  end )

  for k in fargs
    if isa(k, Symbol)       # f(x,..)
      _k = k
    elseif k.head == :kw    # f(z=1,..)
      _k = k.args[1]
    else
      _k = nothing
    end
    if _k != nothing
      _k_str = string(_k)
      _ = quote
            if haskey(data, Symbol($_k_str))
              warn("[Turing]: parameter "*$_k_str*" found twice, value in data dictionary will be used.")
            else
              data[Symbol($_k_str)] = $_k
              data[Symbol($_k_str)] == nothing && error("[Turing]: data "*$_k_str*" is not provided.")
            end
          end
      unshift!(fdefn_outer.args[2].args, _)
    end
  end
  unshift!(fdefn_outer.args[2].args, quote data = copy(data) end)

  dprintln(1, esc(fdefn_outer))
  esc(fdefn_outer)
end



###################
# Helper function #
###################

insdelim(c, deli=",") = reduce((e, res) -> append!(e, [res, ","]), [], c)[1:end-1]

varname(s::Symbol)  = nothing, s
varname(expr::Expr) = begin
  # Initialize an expression block to store the code for creating uid
  local sym
  @assert expr.head == :ref "expr needs to be an indexing expression, e.g. :(x[1])"
  indexing_ex = Expr(:block)
  # Add the initialization statement for uid
  push!(indexing_ex.args, quote indexing_list = [] end)
  # Initialize a local container for parsing and add the expr to it
  to_eval = []; unshift!(to_eval, expr)
  # Parse the expression and creating the code for creating uid
  find_head = false
  while length(to_eval) > 0
    evaling = shift!(to_eval)   # get the current expression to deal with
    if isa(evaling, Expr) && evaling.head == :ref && ~find_head
      # Add all the indexing arguments to the left
      unshift!(to_eval, "[", insdelim(evaling.args[2:end])..., "]")
      # Add first argument depending on its type
      # If it is an expression, it means it's a nested array calling
      # Otherwise it's the symbol for the calling
      if isa(evaling.args[1], Expr)
        unshift!(to_eval, evaling.args[1])
      else
        # push!(indexing_ex.args, quote unshift!(indexing_list, $(string(evaling.args[1]))) end)
        push!(indexing_ex.args, quote sym = Symbol($(string(evaling.args[1]))) end) # store symbol in runtime
        find_head = true
        sym = evaling.args[1] # store symbol in compilation time
      end
    else
      # Evaluting the concrete value of the indexing variable
      push!(indexing_ex.args, quote push!(indexing_list, string($evaling)) end)
    end
  end
  push!(indexing_ex.args, quote indexing = reduce(*, indexing_list) end)
  indexing_ex, sym
end<|MERGE_RESOLUTION|>--- conflicted
+++ resolved
@@ -60,11 +60,7 @@
             vi = Turing.current_trace().vi
           end
           sym = Symbol($(string(left)))
-<<<<<<< HEAD
-          vn = nextvn(vi, Symbol(csym_str), sym, "")
-=======
-          vn = VarName(vi, Symbol($(string(gensym()))), sym, "")
->>>>>>> 6ae66cd9
+          vn = VarName(vi, Symbol(csym_str), sym, "")
           $(left) = Turing.assume(
             sampler,
             $(right),   # dist
@@ -83,15 +79,11 @@
         push!(
           assume_ex.args,
           quote
-<<<<<<< HEAD
             csym_str = string(Turing._compiler_[:fname]) * string(@__LINE__)
             if isa(sampler, Union{Sampler{PG},Sampler{SMC}})
               vi = Turing.current_trace().vi
             end
-            vn = nextvn(vi, Symbol(csym_str), sym, indexing)
-=======
-            vn = VarName(vi, Symbol($(string(gensym()))), sym, indexing)
->>>>>>> 6ae66cd9
+            vn = VarName(vi, Symbol(csym_str), sym, indexing)
             $(left) = Turing.assume(
               sampler,
               $(right),   # dist
