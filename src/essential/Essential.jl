module Essential

using DistributionsAD, Bijectors
using Libtask, ForwardDiff, Random
using Distributions, LinearAlgebra
using Reexport
using ..Turing: Turing
using DynamicPPL: Model, AbstractSampler, Sampler, SampleFromPrior
using LinearAlgebra: copytri!
using Bijectors: PDMatDistribution
using AdvancedVI
using StatsFuns: logsumexp, softmax
@reexport using DynamicPPL
<<<<<<< HEAD
using ADTypes:
    ADTypes, AutoForwardDiff, AutoEnzyme, AutoReverseDiff, AutoZygote, AutoMooncake
=======
using ADTypes: ADTypes, AutoForwardDiff, AutoReverseDiff, AutoMooncake
>>>>>>> e4cd6a29

using AdvancedPS: AdvancedPS

include("container.jl")

<<<<<<< HEAD
export @model,
    @varname,
    AutoEnzyme,
    AutoForwardDiff,
    AutoZygote,
    AutoReverseDiff,
    AutoMooncake,
    @logprob_str,
    @prob_str
=======
export @model
export @varname
export AutoForwardDiff, AutoReverseDiff, AutoMooncake
>>>>>>> e4cd6a29

end # module<|MERGE_RESOLUTION|>--- conflicted
+++ resolved
@@ -11,31 +11,14 @@
 using AdvancedVI
 using StatsFuns: logsumexp, softmax
 @reexport using DynamicPPL
-<<<<<<< HEAD
-using ADTypes:
-    ADTypes, AutoForwardDiff, AutoEnzyme, AutoReverseDiff, AutoZygote, AutoMooncake
-=======
-using ADTypes: ADTypes, AutoForwardDiff, AutoReverseDiff, AutoMooncake
->>>>>>> e4cd6a29
+using ADTypes: ADTypes, AutoEnzyme, AutoForwardDiff, AutoReverseDiff, AutoMooncake
 
 using AdvancedPS: AdvancedPS
 
 include("container.jl")
 
-<<<<<<< HEAD
-export @model,
-    @varname,
-    AutoEnzyme,
-    AutoForwardDiff,
-    AutoZygote,
-    AutoReverseDiff,
-    AutoMooncake,
-    @logprob_str,
-    @prob_str
-=======
 export @model
 export @varname
-export AutoForwardDiff, AutoReverseDiff, AutoMooncake
->>>>>>> e4cd6a29
+export AutoEnzyme, AutoForwardDiff, AutoReverseDiff, AutoMooncake
 
 end # module