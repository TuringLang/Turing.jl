--- conflicted
+++ resolved
@@ -133,18 +133,13 @@
 optim_ld(z)  # returns -logp
 ```
 """
-<<<<<<< HEAD
-const OptimLogDensity{M<:DynamicPPL.Model,C<:OptimizationContext,V<:DynamicPPL.VarInfo} = DynamicPPL.LogDensityFunction{
-    V,M,C
-=======
 struct OptimLogDensity{
     M<:DynamicPPL.Model,
     V<:DynamicPPL.VarInfo,
     C<:OptimizationContext,
     AD<:ADTypes.AbstractADType,
->>>>>>> 789f4989
 }
-    ldf::Turing.LogDensityFunction{M,V,C,AD}
+    ldf::DynamicPPL.LogDensityFunction{M,V,C,AD}
 end
 
 function OptimLogDensity(
@@ -153,16 +148,9 @@
     ctx::OptimizationContext;
     adtype::ADTypes.AbstractADType=AutoForwardDiff(),
 )
-    return OptimLogDensity(Turing.LogDensityFunction(model, vi, ctx; adtype=adtype))
-end
-
-<<<<<<< HEAD
-Create a callable `OptimLogDensity` struct that evaluates a model using the given `context`.
-"""
-function OptimLogDensity(model::DynamicPPL.Model, context::OptimizationContext)
-    init = DynamicPPL.VarInfo(model)
-    return DynamicPPL.LogDensityFunction(init, model, context)
-=======
+    return OptimLogDensity(DynamicPPL.LogDensityFunction(model, vi, ctx; adtype=adtype))
+end
+
 # No varinfo
 function OptimLogDensity(
     model::DynamicPPL.Model,
@@ -170,9 +158,8 @@
     adtype::ADTypes.AbstractADType=AutoForwardDiff(),
 )
     return OptimLogDensity(
-        Turing.LogDensityFunction(model, DynamicPPL.VarInfo(model), ctx; adtype=adtype)
+        DynamicPPL.LogDensityFunction(model, DynamicPPL.VarInfo(model), ctx; adtype=adtype)
     )
->>>>>>> 789f4989
 end
 
 """
