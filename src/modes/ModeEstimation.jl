--- conflicted
+++ resolved
@@ -110,20 +110,9 @@
 function (f::OptimLogDensity)(F, G, z)
     if G !== nothing
         # Calculate negative log joint and its gradient.
-<<<<<<< HEAD
-        sampler = f.sampler
-        neglogp, ∇neglogp = Turing.gradient_logp(
-            z, 
-            DynamicPPL.unflatten(f.varinfo, sampler, z),
-            f.model, 
-            sampler,
-            f.context,
-        )
-=======
         # TODO: Make OptimLogDensity already an LogDensityProblems.ADgradient? Allow to specify AD?
         ℓ = LogDensityProblems.ADgradient(f)
         neglogp, ∇neglogp = LogDensityProblems.logdensity_and_gradient(ℓ, z)
->>>>>>> 2d41f09e
 
         # Save the gradient to the pre-allocated array.
         copyto!(G, ∇neglogp)
