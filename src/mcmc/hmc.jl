--- conflicted
+++ resolved
@@ -131,13 +131,8 @@
     rng::AbstractRNG,
     model::AbstractModel,
     spl::Sampler{<:Hamiltonian},
-<<<<<<< HEAD
-    vi_original::AbstractVarInfo;
-    init_params=nothing,
-=======
     vi::AbstractVarInfo;
     initial_params=nothing,
->>>>>>> 4b5e4d76
     nadapts=0,
     kwargs...
 )
