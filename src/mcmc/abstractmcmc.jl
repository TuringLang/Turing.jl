--- conflicted
+++ resolved
@@ -12,16 +12,15 @@
     return Transition(f.model, varinfo, transition)
 end
 
-<<<<<<< HEAD
+state_to_turing(f::LogDensityProblemsAD.ADGradientWrapper, state) = TuringState(state, f)
+function transition_to_turing(f::LogDensityProblemsAD.ADGradientWrapper, transition)
+    return transition_to_turing(parent(f), transition)
+end
+
 function varinfo(state::TuringState)
     θ = getparams(state.logdensity.model, state.state)
     # TODO: Do we need to link here first?
     return DynamicPPL.unflatten(state.logdensity.varinfo, θ)
-=======
-state_to_turing(f::LogDensityProblemsAD.ADGradientWrapper, state) = TuringState(state, f)
-function transition_to_turing(f::LogDensityProblemsAD.ADGradientWrapper, transition)
-    return transition_to_turing(parent(f), transition)
->>>>>>> a8f1bbc9
 end
 
 # NOTE: Only thing that depends on the underlying sampler.
@@ -43,7 +42,6 @@
     return Accessors.@set f.ℓ = setvarinfo(f.ℓ, varinfo)
 end
 
-<<<<<<< HEAD
 """
     recompute_logprob!!(rng, model, sampler, state)
 
@@ -85,8 +83,6 @@
 end
 
 # TODO: Do we also support `resume`, etc?
-=======
->>>>>>> a8f1bbc9
 function AbstractMCMC.step(
     rng::Random.AbstractRNG,
     model::DynamicPPL.Model,
