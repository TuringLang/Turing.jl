--- conflicted
+++ resolved
@@ -26,14 +26,8 @@
             "Sampling with `$(sampler.alg)` does not support models with keyword arguments. See issue #2007 for more details.",
         )
     end
-<<<<<<< HEAD
-    return TracedModel{AbstractSampler,AbstractVarInfo,Model,Tuple}(
-        spl_model, sampler, varinfo, (spl_model.f, args...)
-    )
-=======
-    evaluator = (model.f, args...)
-    return TracedModel(model, sampler, varinfo, evaluator)
->>>>>>> 465642ec
+    evaluator = (spl_model.f, args...)
+    return TracedModel(spl_model, sampler, varinfo, evaluator)
 end
 
 function AdvancedPS.advance!(
