"""
    ESS

Elliptical slice sampling algorithm.

# Examples
```jldoctest; setup = :(Random.seed!(1))
julia> @model function gdemo(x)
           m ~ Normal()
           x ~ Normal(m, 0.5)
       end
gdemo (generic function with 2 methods)

julia> sample(gdemo(1.0), ESS(), 1_000) |> mean
Mean

│ Row │ parameters │ mean     │
│     │ Symbol     │ Float64  │
├─────┼────────────┼──────────┤
│ 1   │ m          │ 0.824853 │
```
"""
struct ESS <: InferenceAlgorithm end

# always accept in the first step
function DynamicPPL.initialstep(
    rng::AbstractRNG, model::Model, spl::Sampler{<:ESS}, vi::AbstractVarInfo; kwargs...
)
<<<<<<< HEAD
    # Sanity check
    vns = _getvns(vi, spl)
    length(vns) == 1 ||
        error("[ESS] does only support one variable ($(length(vns)) variables specified)")
    for vn in only(vns)
=======
    for vn in keys(vi)
>>>>>>> 789f4989
        dist = getdist(vi, vn)
        EllipticalSliceSampling.isgaussian(typeof(dist)) ||
            error("ESS only supports Gaussian prior distributions")
    end
    return Transition(model, vi), vi
end

function AbstractMCMC.step(
    rng::AbstractRNG, model::Model, spl::Sampler{<:ESS}, vi::AbstractVarInfo; kwargs...
)
    # obtain previous sample
    f = vi[:]

    # define previous sampler state
    # (do not use cache to avoid in-place sampling from prior)
    oldstate = EllipticalSliceSampling.ESSState(f, getlogp(vi), nothing)

    # compute next state
    sample, state = AbstractMCMC.step(
        rng,
        EllipticalSliceSampling.ESSModel(
            ESSPrior(model, spl, vi),
<<<<<<< HEAD
            DynamicPPL.LogDensityFunction(vi, model, spl, DynamicPPL.DefaultContext()),
=======
            Turing.LogDensityFunction(
                model, vi, DynamicPPL.SamplingContext(spl, DynamicPPL.DefaultContext())
            ),
>>>>>>> 789f4989
        ),
        EllipticalSliceSampling.ESS(),
        oldstate,
    )

    # update sample and log-likelihood
    vi = DynamicPPL.unflatten(vi, sample)
    vi = setlogp!!(vi, state.loglikelihood)

    return Transition(model, vi), vi
end

# Prior distribution of considered random variable
struct ESSPrior{M<:Model,S<:Sampler{<:ESS},V<:AbstractVarInfo,T}
    model::M
    sampler::S
    varinfo::V
    μ::T

    function ESSPrior{M,S,V}(
        model::M, sampler::S, varinfo::V
    ) where {M<:Model,S<:Sampler{<:ESS},V<:AbstractVarInfo}
        vns = keys(varinfo)
        μ = mapreduce(vcat, vns) do vn
            dist = getdist(varinfo, vn)
            EllipticalSliceSampling.isgaussian(typeof(dist)) ||
                error("[ESS] only supports Gaussian prior distributions")
            DynamicPPL.tovec(mean(dist))
        end
        return new{M,S,V,typeof(μ)}(model, sampler, varinfo, μ)
    end
end

function ESSPrior(model::Model, sampler::Sampler{<:ESS}, varinfo::AbstractVarInfo)
    return ESSPrior{typeof(model),typeof(sampler),typeof(varinfo)}(model, sampler, varinfo)
end

# Ensure that the prior is a Gaussian distribution (checked in the constructor)
EllipticalSliceSampling.isgaussian(::Type{<:ESSPrior}) = true

# Only define out-of-place sampling
function Base.rand(rng::Random.AbstractRNG, p::ESSPrior)
    sampler = p.sampler
    varinfo = p.varinfo
    # TODO: Surely there's a better way of doing this now that we have `SamplingContext`?
    vns = keys(varinfo)
    for vn in vns
        set_flag!(varinfo, vn, "del")
    end
    p.model(rng, varinfo, sampler)
    return varinfo[:]
end

# Mean of prior distribution
Distributions.mean(p::ESSPrior) = p.μ

# Evaluate log-likelihood of proposals
<<<<<<< HEAD
const ESSLogLikelihood{M<:Model,S<:Sampler{<:ESS},V<:AbstractVarInfo} = DynamicPPL.LogDensityFunction{
    V,M,<:DynamicPPL.SamplingContext{<:S}
}

function (ℓ::ESSLogLikelihood)(f::AbstractVector)
    sampler = DynamicPPL.getsampler(ℓ)
    varinfo = setindex!!(ℓ.varinfo, f, sampler)
    varinfo = last(DynamicPPL.evaluate!!(ℓ.model, varinfo, sampler))
    return getlogp(varinfo)
end
=======
const ESSLogLikelihood{M<:Model,S<:Sampler{<:ESS},V<:AbstractVarInfo} =
    Turing.LogDensityFunction{M,V,<:DynamicPPL.SamplingContext{<:S},AD} where {AD}

(ℓ::ESSLogLikelihood)(f::AbstractVector) = LogDensityProblems.logdensity(ℓ, f)
>>>>>>> 789f4989

function DynamicPPL.tilde_assume(
    rng::Random.AbstractRNG, ::DefaultContext, ::Sampler{<:ESS}, right, vn, vi
)
    return DynamicPPL.tilde_assume(
        rng, LikelihoodContext(), SampleFromPrior(), right, vn, vi
    )
end

function DynamicPPL.tilde_observe(ctx::DefaultContext, ::Sampler{<:ESS}, right, left, vi)
    return DynamicPPL.tilde_observe(ctx, SampleFromPrior(), right, left, vi)
<<<<<<< HEAD
end

function DynamicPPL.dot_tilde_assume(
    rng::Random.AbstractRNG, ::DefaultContext, ::Sampler{<:ESS}, right, left, vns, vi
)
    return DynamicPPL.dot_tilde_assume(
        rng, LikelihoodContext(), SampleFromPrior(), right, left, vns, vi
    )
end

function DynamicPPL.dot_tilde_observe(
    ctx::DefaultContext, sampler::Sampler{<:ESS}, right, left, vi
)
    return DynamicPPL.dot_tilde_observe(ctx, SampleFromPrior(), right, left, vi)
=======
>>>>>>> 789f4989
end<|MERGE_RESOLUTION|>--- conflicted
+++ resolved
@@ -26,15 +26,7 @@
 function DynamicPPL.initialstep(
     rng::AbstractRNG, model::Model, spl::Sampler{<:ESS}, vi::AbstractVarInfo; kwargs...
 )
-<<<<<<< HEAD
-    # Sanity check
-    vns = _getvns(vi, spl)
-    length(vns) == 1 ||
-        error("[ESS] does only support one variable ($(length(vns)) variables specified)")
-    for vn in only(vns)
-=======
     for vn in keys(vi)
->>>>>>> 789f4989
         dist = getdist(vi, vn)
         EllipticalSliceSampling.isgaussian(typeof(dist)) ||
             error("ESS only supports Gaussian prior distributions")
@@ -57,13 +49,9 @@
         rng,
         EllipticalSliceSampling.ESSModel(
             ESSPrior(model, spl, vi),
-<<<<<<< HEAD
-            DynamicPPL.LogDensityFunction(vi, model, spl, DynamicPPL.DefaultContext()),
-=======
-            Turing.LogDensityFunction(
+            DynamicPPL.LogDensityFunction(
                 model, vi, DynamicPPL.SamplingContext(spl, DynamicPPL.DefaultContext())
             ),
->>>>>>> 789f4989
         ),
         EllipticalSliceSampling.ESS(),
         oldstate,
@@ -121,23 +109,10 @@
 Distributions.mean(p::ESSPrior) = p.μ
 
 # Evaluate log-likelihood of proposals
-<<<<<<< HEAD
-const ESSLogLikelihood{M<:Model,S<:Sampler{<:ESS},V<:AbstractVarInfo} = DynamicPPL.LogDensityFunction{
-    V,M,<:DynamicPPL.SamplingContext{<:S}
-}
-
-function (ℓ::ESSLogLikelihood)(f::AbstractVector)
-    sampler = DynamicPPL.getsampler(ℓ)
-    varinfo = setindex!!(ℓ.varinfo, f, sampler)
-    varinfo = last(DynamicPPL.evaluate!!(ℓ.model, varinfo, sampler))
-    return getlogp(varinfo)
-end
-=======
 const ESSLogLikelihood{M<:Model,S<:Sampler{<:ESS},V<:AbstractVarInfo} =
-    Turing.LogDensityFunction{M,V,<:DynamicPPL.SamplingContext{<:S},AD} where {AD}
+    DynamicPPL.LogDensityFunction{M,V,<:DynamicPPL.SamplingContext{<:S},AD} where {AD}
 
 (ℓ::ESSLogLikelihood)(f::AbstractVector) = LogDensityProblems.logdensity(ℓ, f)
->>>>>>> 789f4989
 
 function DynamicPPL.tilde_assume(
     rng::Random.AbstractRNG, ::DefaultContext, ::Sampler{<:ESS}, right, vn, vi
@@ -149,21 +124,4 @@
 
 function DynamicPPL.tilde_observe(ctx::DefaultContext, ::Sampler{<:ESS}, right, left, vi)
     return DynamicPPL.tilde_observe(ctx, SampleFromPrior(), right, left, vi)
-<<<<<<< HEAD
-end
-
-function DynamicPPL.dot_tilde_assume(
-    rng::Random.AbstractRNG, ::DefaultContext, ::Sampler{<:ESS}, right, left, vns, vi
-)
-    return DynamicPPL.dot_tilde_assume(
-        rng, LikelihoodContext(), SampleFromPrior(), right, left, vns, vi
-    )
-end
-
-function DynamicPPL.dot_tilde_observe(
-    ctx::DefaultContext, sampler::Sampler{<:ESS}, right, left, vi
-)
-    return DynamicPPL.dot_tilde_observe(ctx, SampleFromPrior(), right, left, vi)
-=======
->>>>>>> 789f4989
 end