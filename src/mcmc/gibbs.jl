"""
    isgibbscomponent(alg::Union{InferenceAlgorithm, AbstractMCMC.AbstractSampler})

Return a boolean indicating whether `alg` is a valid component for a Gibbs sampler.

Defaults to `false` if no method has been defined for a particular algorithm type.
"""
isgibbscomponent(::InferenceAlgorithm) = false
isgibbscomponent(spl::Sampler) = isgibbscomponent(spl.alg)

isgibbscomponent(::ESS) = true
isgibbscomponent(::HMC) = true
isgibbscomponent(::HMCDA) = true
isgibbscomponent(::NUTS) = true
isgibbscomponent(::MH) = true
isgibbscomponent(::PG) = true

isgibbscomponent(spl::RepeatSampler) = isgibbscomponent(spl.sampler)

isgibbscomponent(spl::ExternalSampler) = isgibbscomponent(spl.sampler)
isgibbscomponent(::AdvancedHMC.HMC) = true
isgibbscomponent(::AdvancedMH.MetropolisHastings) = true

# Basically like a `DynamicPPL.FixedContext` but
# 1. Hijacks the tilde pipeline to fix variables.
# 2. Computes the log-probability of the fixed variables.
#
# Purpose: avoid triggering resampling of variables we're conditioning on.
# - Using standard `DynamicPPL.condition` results in conditioned variables being treated
#   as observations in the truest sense, i.e. we hit `DynamicPPL.tilde_observe`.
# - But `observe` is overloaded by some samplers, e.g. `CSMC`, which can lead to
#   undesirable behavior, e.g. `CSMC` triggering a resampling for every conditioned variable
#   rather than only for the "true" observations.
# - `GibbsContext` allows us to perform conditioning while still hit the `assume` pipeline
#   rather than the `observe` pipeline for the conditioned variables.
"""
    GibbsContext{VNs}(global_varinfo, context)

A context used in the implementation of the Turing.jl Gibbs sampler.

There will be one `GibbsContext` for each iteration of a component sampler.

`VNs` is a a tuple of symbols for `VarName`s that the current component
sampler is sampling. For those `VarName`s, `GibbsContext` will just pass `tilde_assume`
calls to its child context. For other variables, their values will be fixed to the values
they have in `global_varinfo`.

The naive implementation of `GibbsContext` would simply have a field `target_varnames` that
would be a collection of `VarName`s that the current component sampler is sampling. The
reason we instead have a `Tuple` type parameter listing `Symbol`s is to allow
`is_target_varname` to benefit from compile time constant propagation. This is important
for type stability of `tilde_assume`.

# Fields
$(FIELDS)
"""
struct GibbsContext{VNs,GVI<:Ref{<:AbstractVarInfo},Ctx<:DynamicPPL.AbstractContext} <:
       DynamicPPL.AbstractContext
    """
    a `Ref` to the global `AbstractVarInfo` object that holds values for all variables, both
    those fixed and those being sampled. We use a `Ref` because this field may need to be
    updated if new variables are introduced.
    """
    global_varinfo::GVI
    """
    the child context that tilde calls will eventually be passed onto.
    """
    context::Ctx

    function GibbsContext{VNs}(global_varinfo, context) where {VNs}
        if !(DynamicPPL.NodeTrait(context) isa DynamicPPL.IsLeaf)
            error("GibbsContext can only wrap a leaf context, not a $(context).")
        end
        return new{VNs,typeof(global_varinfo),typeof(context)}(global_varinfo, context)
    end

    function GibbsContext(target_varnames, global_varinfo, context)
        if !(DynamicPPL.NodeTrait(context) isa DynamicPPL.IsLeaf)
            error("GibbsContext can only wrap a leaf context, not a $(context).")
        end
        if any(vn -> DynamicPPL.getoptic(vn) != identity, target_varnames)
            msg =
                "All Gibbs target variables must have identity lenses. " *
                "For example, you can't have `@varname(x.a[1])` as a target variable, " *
                "only `@varname(x)`."
            error(msg)
        end
        vn_sym = tuple(unique((DynamicPPL.getsym(vn) for vn in target_varnames))...)
        return new{vn_sym,typeof(global_varinfo),typeof(context)}(global_varinfo, context)
    end
end

function GibbsContext(target_varnames, global_varinfo)
    return GibbsContext(target_varnames, global_varinfo, DynamicPPL.DefaultContext())
end

DynamicPPL.NodeTrait(::GibbsContext) = DynamicPPL.IsParent()
DynamicPPL.childcontext(context::GibbsContext) = context.context
function DynamicPPL.setchildcontext(context::GibbsContext{VNs}, childcontext) where {VNs}
    return GibbsContext{VNs}(Ref(context.global_varinfo[]), childcontext)
end

get_global_varinfo(context::GibbsContext) = context.global_varinfo[]

function set_global_varinfo!(context::GibbsContext, new_global_varinfo)
    context.global_varinfo[] = new_global_varinfo
    return nothing
end

# has and get
function has_conditioned_gibbs(context::GibbsContext, vn::VarName)
    return DynamicPPL.haskey(get_global_varinfo(context), vn)
end
function has_conditioned_gibbs(context::GibbsContext, vns::AbstractArray{<:VarName})
    num_conditioned = count(Iterators.map(Base.Fix1(has_conditioned_gibbs, context), vns))
    if (num_conditioned != 0) && (num_conditioned != length(vns))
        error(
            "Some but not all of the variables in `vns` have been conditioned on. " *
            "Having mixed conditioning like this is not supported in GibbsContext.",
        )
    end
    return num_conditioned > 0
end

function get_conditioned_gibbs(context::GibbsContext, vn::VarName)
    return get_global_varinfo(context)[vn]
end
function get_conditioned_gibbs(context::GibbsContext, vns::AbstractArray{<:VarName})
    return map(Base.Fix1(get_conditioned_gibbs, context), vns)
end

is_target_varname(::GibbsContext{VNs}, ::VarName{sym}) where {VNs,sym} = sym in VNs

function is_target_varname(context::GibbsContext, vns::AbstractArray{<:VarName})
    num_target = count(Iterators.map(Base.Fix1(is_target_varname, context), vns))
    if (num_target != 0) && (num_target != length(vns))
        error(
            "Some but not all of the variables in `vns` are target variables. " *
            "Having mixed targeting like this is not supported in GibbsContext.",
        )
    end
    return num_target > 0
end

# Tilde pipeline
function DynamicPPL.tilde_assume(context::GibbsContext, right, vn, vi)
    child_context = DynamicPPL.childcontext(context)
    return if is_target_varname(context, vn)
        # Fall back to the default behavior.
        DynamicPPL.tilde_assume(child_context, right, vn, vi)
    elseif has_conditioned_gibbs(context, vn)
        # Short-circuit the tilde assume if `vn` is present in `context`.
        value, lp, _ = DynamicPPL.tilde_assume(
            child_context, right, vn, get_global_varinfo(context)
        )
        value, lp, vi
    else
        # If the varname has not been conditioned on, nor is it a target variable, its
        # presumably a new variable that should be sampled from its prior. We need to add
        # this new variable to the global `varinfo` of the context, but not to the local one
        # being used by the current sampler.
        value, lp, new_global_vi = DynamicPPL.tilde_assume(
            child_context,
            DynamicPPL.SampleFromPrior(),
            right,
            vn,
            get_global_varinfo(context),
        )
        set_global_varinfo!(context, new_global_vi)
        value, lp, vi
    end
end

# As above but with an RNG.
function DynamicPPL.tilde_assume(
    rng::Random.AbstractRNG, context::GibbsContext, sampler, right, vn, vi
)
    # See comment in the above, rng-less version of this method for an explanation.
    child_context = DynamicPPL.childcontext(context)
    return if is_target_varname(context, vn)
        DynamicPPL.tilde_assume(rng, child_context, sampler, right, vn, vi)
    elseif has_conditioned_gibbs(context, vn)
        value, lp, _ = DynamicPPL.tilde_assume(
            child_context, right, vn, get_global_varinfo(context)
        )
        value, lp, vi
    else
        value, lp, new_global_vi = DynamicPPL.tilde_assume(
            rng,
            child_context,
            DynamicPPL.SampleFromPrior(),
            right,
            vn,
            get_global_varinfo(context),
        )
        set_global_varinfo!(context, new_global_vi)
        value, lp, vi
    end
end

"""
    make_conditional(model, target_variables, varinfo)

Return a new, conditioned model for a component of a Gibbs sampler.

# Arguments
- `model::DynamicPPL.Model`: The model to condition.
- `target_variables::AbstractVector{<:VarName}`: The target variables of the component
sampler. These will _not_ be conditioned.
- `varinfo::DynamicPPL.AbstractVarInfo`: Values for all variables in the model. All the
values in `varinfo` but not in `target_variables` will be conditioned to the values they
have in `varinfo`.

# Returns
- A new model with the variables _not_ in `target_variables` conditioned.
- The `GibbsContext` object that will be used to condition the variables. This is necessary
because evaluation can mutate its `global_varinfo` field, which we need to access later.
"""
function make_conditional(
    model::DynamicPPL.Model, target_variables::AbstractVector{<:VarName}, varinfo
)
    # Insert the `GibbsContext` just before the leaf.
    # 1. Extract the `leafcontext` from `model` and wrap in `GibbsContext`.
    gibbs_context_inner = GibbsContext(
        target_variables, Ref(varinfo), DynamicPPL.leafcontext(model.context)
    )
    # 2. Set the leaf context to be the `GibbsContext` wrapping `leafcontext(model.context)`.
    gibbs_context = DynamicPPL.setleafcontext(model.context, gibbs_context_inner)
    return DynamicPPL.contextualize(model, gibbs_context), gibbs_context_inner
end

wrap_in_sampler(x::AbstractMCMC.AbstractSampler) = x
wrap_in_sampler(x::InferenceAlgorithm) = DynamicPPL.Sampler(x)

to_varname_list(x::Union{VarName,Symbol}) = [VarName(x)]
# Any other value is assumed to be an iterable of VarNames and Symbols.
to_varname_list(t) = collect(map(VarName, t))

"""
    Gibbs

A type representing a Gibbs sampler.

# Constructors

`Gibbs` needs to be given a set of pairs of variable names and samplers. Instead of a single
variable name per sampler, one can also give an iterable of variables, all of which are
sampled by the same component sampler.

Each variable name can be given as either a `Symbol` or a `VarName`.

Some examples of valid constructors are:
```julia
Gibbs(:x => NUTS(), :y => MH())
Gibbs(@varname(x) => NUTS(), @varname(y) => MH())
Gibbs((@varname(x), :y) => NUTS(), :z => MH())
```

Currently only variable names without indexing are supported, so for instance
`Gibbs(@varname(x[1]) => NUTS())` does not work. This will hopefully change in the future.

# Fields
$(TYPEDFIELDS)
"""
struct Gibbs{N,V<:NTuple{N,AbstractVector{<:VarName}},A<:NTuple{N,Any}} <:
       InferenceAlgorithm
    # TODO(mhauru) Revisit whether A should have a fixed element type once
    # InferenceAlgorithm/Sampler types have been cleaned up.
    "varnames representing variables for each sampler"
    varnames::V
    "samplers for each entry in `varnames`"
    samplers::A

    function Gibbs(varnames, samplers)
        if length(varnames) != length(samplers)
            throw(ArgumentError("Number of varnames and samplers must match."))
        end

        for spl in samplers
            if !isgibbscomponent(spl)
                msg = "All samplers must be valid Gibbs components, $(spl) is not."
                throw(ArgumentError(msg))
            end
        end

<<<<<<< HEAD
        # Ensure that samplers have the same selector, and that varnames are lists of
        # VarNames.
        samplers = tuple(map(set_selector, samplers)...)
=======
        samplers = tuple(map(wrap_in_sampler, samplers)...)
>>>>>>> 789f4989
        varnames = tuple(map(to_varname_list, varnames)...)
        return new{length(samplers),typeof(varnames),typeof(samplers)}(varnames, samplers)
    end
end

function Gibbs(algs::Pair...)
    return Gibbs(map(first, algs), map(last, algs))
end

struct GibbsState{V<:DynamicPPL.AbstractVarInfo,S}
    vi::V
    states::S
end

varinfo(state::GibbsState) = state.vi

"""
Initialise a VarInfo for the Gibbs sampler.

This is straight up copypasta from DynamicPPL's src/sampler.jl. It is repeated here to
support calling both step and step_warmup as the initial step. DynamicPPL initialstep is
incompatible with step_warmup.
"""
function initial_varinfo(rng, model, spl, initial_params)
    vi = DynamicPPL.default_varinfo(rng, model, spl)

    # Update the parameters if provided.
    if initial_params !== nothing
        vi = DynamicPPL.initialize_parameters!!(vi, initial_params, model)

        # Update joint log probability.
        # This is a quick fix for https://github.com/TuringLang/Turing.jl/issues/1588
        # and https://github.com/TuringLang/Turing.jl/issues/1563
        # to avoid that existing variables are resampled
        vi = last(DynamicPPL.evaluate!!(model, vi, DynamicPPL.DefaultContext()))
    end
    return vi
end

function AbstractMCMC.step(
    rng::Random.AbstractRNG,
    model::DynamicPPL.Model,
    spl::DynamicPPL.Sampler{<:Gibbs};
    initial_params=nothing,
    kwargs...,
)
    alg = spl.alg
    varnames = alg.varnames
    samplers = alg.samplers
    vi = initial_varinfo(rng, model, spl, initial_params)

    vi, states = gibbs_initialstep_recursive(
        rng,
        model,
        AbstractMCMC.step,
        varnames,
        samplers,
        vi;
        initial_params=initial_params,
        kwargs...,
    )
    return Transition(model, vi), GibbsState(vi, states)
end

function AbstractMCMC.step_warmup(
    rng::Random.AbstractRNG,
    model::DynamicPPL.Model,
    spl::DynamicPPL.Sampler{<:Gibbs};
    initial_params=nothing,
    kwargs...,
)
    alg = spl.alg
    varnames = alg.varnames
    samplers = alg.samplers
    vi = initial_varinfo(rng, model, spl, initial_params)

    vi, states = gibbs_initialstep_recursive(
        rng,
        model,
        AbstractMCMC.step_warmup,
        varnames,
        samplers,
        vi;
        initial_params=initial_params,
        kwargs...,
    )
    return Transition(model, vi), GibbsState(vi, states)
end

"""
Take the first step of MCMC for the first component sampler, and call the same function
recursively on the remaining samplers, until no samplers remain. Return the global VarInfo
and a tuple of initial states for all component samplers.

The `step_function` argument should always be either AbstractMCMC.step or
AbstractMCMC.step_warmup.
"""
function gibbs_initialstep_recursive(
    rng,
    model,
    step_function::Function,
    varname_vecs,
    samplers,
    vi,
    states=();
    initial_params=nothing,
    kwargs...,
)
    # End recursion
    if isempty(varname_vecs) && isempty(samplers)
        return vi, states
    end

    varnames, varname_vecs_tail... = varname_vecs
    sampler, samplers_tail... = samplers

    # Get the initial values for this component sampler.
    initial_params_local = if initial_params === nothing
        nothing
    else
        DynamicPPL.subset(vi, varnames)[:]
    end

    # Construct the conditioned model.
    conditioned_model, context = make_conditional(model, varnames, vi)

    # Take initial step with the current sampler.
    _, new_state = step_function(
        rng,
        conditioned_model,
        sampler;
        # FIXME: This will cause issues if the sampler expects initial params in unconstrained space.
        # This is not the case for any samplers in Turing.jl, but will be for external samplers, etc.
        initial_params=initial_params_local,
        kwargs...,
    )
    new_vi_local = varinfo(new_state)
    # Merge in any new variables that were introduced during the step, but that
    # were not in the domain of the current sampler.
    vi = merge(vi, get_global_varinfo(context))
    # Merge the new values for all the variables sampled by the current sampler.
    vi = merge(vi, new_vi_local)

    states = (states..., new_state)
    return gibbs_initialstep_recursive(
        rng,
        model,
        step_function,
        varname_vecs_tail,
        samplers_tail,
        vi,
        states;
        initial_params=initial_params,
        kwargs...,
    )
end

function AbstractMCMC.step(
    rng::Random.AbstractRNG,
    model::DynamicPPL.Model,
    spl::DynamicPPL.Sampler{<:Gibbs},
    state::GibbsState;
    kwargs...,
)
    vi = varinfo(state)
    alg = spl.alg
    varnames = alg.varnames
    samplers = alg.samplers
    states = state.states
    @assert length(samplers) == length(state.states)

    vi, states = gibbs_step_recursive(
        rng, model, AbstractMCMC.step, varnames, samplers, states, vi; kwargs...
    )
    return Transition(model, vi), GibbsState(vi, states)
end

function AbstractMCMC.step_warmup(
    rng::Random.AbstractRNG,
    model::DynamicPPL.Model,
    spl::DynamicPPL.Sampler{<:Gibbs},
    state::GibbsState;
    kwargs...,
)
    vi = varinfo(state)
    alg = spl.alg
    varnames = alg.varnames
    samplers = alg.samplers
    states = state.states
    @assert length(samplers) == length(state.states)

    vi, states = gibbs_step_recursive(
        rng, model, AbstractMCMC.step_warmup, varnames, samplers, states, vi; kwargs...
    )
    return Transition(model, vi), GibbsState(vi, states)
end

"""
    setparams_varinfo!!(model, sampler::Sampler, state, params::AbstractVarInfo)

A lot like AbstractMCMC.setparams!!, but instead of taking a vector of parameters, takes an
`AbstractVarInfo` object. Also takes the `sampler` as an argument. By default, falls back to
`AbstractMCMC.setparams!!(model, state, params[:])`.

`model` is typically a `DynamicPPL.Model`, but can also be e.g. an
`AbstractMCMC.LogDensityModel`.
"""
function setparams_varinfo!!(model, ::Sampler, state, params::AbstractVarInfo)
    return AbstractMCMC.setparams!!(model, state, params[:])
end

function setparams_varinfo!!(
    model::DynamicPPL.Model,
    sampler::Sampler{<:MH},
    state::AbstractVarInfo,
    params::AbstractVarInfo,
)
    # The state is already a VarInfo, so we can just return `params`, but first we need to
    # update its logprob.
    # NOTE: Using `leafcontext(model.context)` here is a no-op, as it will be concatenated
    # with `model.context` before hitting `model.f`.
    return last(DynamicPPL.evaluate!!(model, params, DynamicPPL.leafcontext(model.context)))
end

function setparams_varinfo!!(
    model::DynamicPPL.Model,
    sampler::Sampler{<:ESS},
    state::AbstractVarInfo,
    params::AbstractVarInfo,
)
    # The state is already a VarInfo, so we can just return `params`, but first we need to
    # update its logprob. To do this, we have to call evaluate!! with the sampler, rather
    # than just a context, because ESS is peculiar in how it uses LikelihoodContext for
    # some variables and DefaultContext for others.
    return last(DynamicPPL.evaluate!!(model, params, SamplingContext(sampler)))
end

function setparams_varinfo!!(
    model::DynamicPPL.Model,
    sampler::Sampler{<:ExternalSampler},
    state::TuringState,
    params::AbstractVarInfo,
)
    logdensity = DynamicPPL.LogDensityFunction(
        model, state.ldf.varinfo, state.ldf.context; adtype=sampler.alg.adtype
    )
    new_inner_state = setparams_varinfo!!(
        AbstractMCMC.LogDensityModel(logdensity), sampler, state.state, params
    )
    return TuringState(new_inner_state, logdensity)
end

function setparams_varinfo!!(
    model::DynamicPPL.Model,
    sampler::Sampler{<:Hamiltonian},
    state::HMCState,
    params::AbstractVarInfo,
)
    θ_new = params[:]
    hamiltonian = get_hamiltonian(model, sampler, params, state, length(θ_new))

    # Update the parameter values in `state.z`.
    # TODO: Avoid mutation
    z = state.z
    resize!(z.θ, length(θ_new))
    z.θ .= θ_new
    return HMCState(params, state.i, state.kernel, hamiltonian, z, state.adaptor)
end

function setparams_varinfo!!(
    model::DynamicPPL.Model, sampler::Sampler{<:PG}, state::PGState, params::AbstractVarInfo
)
    return PGState(params, state.rng)
end

"""
    match_linking!!(varinfo_local, prev_state_local, model)

Make sure the linked/invlinked status of varinfo_local matches that of the previous
state for this sampler. This is relevant when multilple samplers are sampling the same
variables, and one might need it to be linked while the other doesn't.
"""
function match_linking!!(varinfo_local, prev_state_local, model)
    prev_varinfo_local = varinfo(prev_state_local)
    was_linked = DynamicPPL.istrans(prev_varinfo_local)
    is_linked = DynamicPPL.istrans(varinfo_local)
    if was_linked && !is_linked
        varinfo_local = DynamicPPL.link!!(varinfo_local, model)
    elseif !was_linked && is_linked
        varinfo_local = DynamicPPL.invlink!!(varinfo_local, model)
    end
    # TODO(mhauru) The above might run into trouble if some variables are linked and others
    # are not. `istrans(varinfo)` returns an `all` over the individual variables. This could
    # especially be a problem with dynamic models, where new variables may get introduced,
    # but also in cases where component samplers have partial overlap in their target
    # variables. The below is how I would like to implement this, but DynamicPPL at this
    # time does not support linking individual variables selected by `VarName`. It soon
    # should though, so come back to this.
    # Issue ref: https://github.com/TuringLang/Turing.jl/issues/2401
    # prev_links_dict = Dict(vn => DynamicPPL.istrans(prev_varinfo_local, vn) for vn in keys(prev_varinfo_local))
    # any_linked = any(values(prev_links_dict))
    # for vn in keys(varinfo_local)
    #     was_linked = if haskey(prev_varinfo_local, vn)
    #         prev_links_dict[vn]
    #     else
    #         # If the old state didn't have this variable, we assume it was linked if _any_
    #         # of the variables of the old state were linked.
    #         any_linked
    #     end
    #     is_linked = DynamicPPL.istrans(varinfo_local, vn)
    #     if was_linked && !is_linked
    #         varinfo_local = DynamicPPL.invlink!!(varinfo_local, vn)
    #     elseif !was_linked && is_linked
    #         varinfo_local = DynamicPPL.link!!(varinfo_local, vn)
    #     end
    # end
    return varinfo_local
end

"""
Run a Gibbs step for the first varname/sampler/state tuple, and recursively call the same
function on the tail, until there are no more samplers left.

The `step_function` argument should always be either AbstractMCMC.step or
AbstractMCMC.step_warmup.
"""
function gibbs_step_recursive(
    rng::Random.AbstractRNG,
    model::DynamicPPL.Model,
    step_function::Function,
    varname_vecs,
    samplers,
    states,
    global_vi,
    new_states=();
    kwargs...,
)
    # End recursion.
    if isempty(varname_vecs) && isempty(samplers) && isempty(states)
        return global_vi, new_states
    end

    varnames, varname_vecs_tail... = varname_vecs
    sampler, samplers_tail... = samplers
    state, states_tail... = states

    # Construct the conditional model and the varinfo that this sampler should use.
    conditioned_model, context = make_conditional(model, varnames, global_vi)
    vi = subset(global_vi, varnames)
    vi = match_linking!!(vi, state, model)

    # TODO(mhauru) The below may be overkill. If the varnames for this sampler are not
    # sampled by other samplers, we don't need to `setparams`, but could rather simply
    # recompute the log probability. More over, in some cases the recomputation could also
    # be avoided, if e.g. the previous sampler has done all the necessary work already.
    # However, we've judged that doing any caching or other tricks to avoid this now would
    # be premature optimization. In most use cases of Gibbs a single model call here is not
    # going to be a significant expense anyway.
    # Set the state of the current sampler, accounting for any changes made by other
    # samplers.
    state = setparams_varinfo!!(conditioned_model, sampler, state, vi)

    # Take a step with the local sampler.
    new_state = last(step_function(rng, conditioned_model, sampler, state; kwargs...))

    new_vi_local = varinfo(new_state)
    # Merge the latest values for all the variables in the current sampler.
    new_global_vi = merge(get_global_varinfo(context), new_vi_local)
    new_global_vi = setlogp!!(new_global_vi, getlogp(new_vi_local))

    new_states = (new_states..., new_state)
    return gibbs_step_recursive(
        rng,
        model,
        step_function,
        varname_vecs_tail,
        samplers_tail,
        states_tail,
        new_global_vi,
        new_states;
        kwargs...,
    )
end<|MERGE_RESOLUTION|>--- conflicted
+++ resolved
@@ -283,13 +283,7 @@
             end
         end
 
-<<<<<<< HEAD
-        # Ensure that samplers have the same selector, and that varnames are lists of
-        # VarNames.
-        samplers = tuple(map(set_selector, samplers)...)
-=======
         samplers = tuple(map(wrap_in_sampler, samplers)...)
->>>>>>> 789f4989
         varnames = tuple(map(to_varname_list, varnames)...)
         return new{length(samplers),typeof(varnames),typeof(samplers)}(varnames, samplers)
     end
