--- conflicted
+++ resolved
@@ -71,16 +71,12 @@
     end
 
     bs = map(tuple(dists...)) do d
-<<<<<<< HEAD
-        return Vec(Bijectors.bijector(d), size(d))
-=======
         b = Bijectors.bijector(d)
         if d isa Distributions.UnivariateDistribution
             b
         else
             Vec(b, size(d))
         end
->>>>>>> 7595e944
     end
 
     if sym2ranges
