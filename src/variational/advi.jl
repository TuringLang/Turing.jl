# TODO(torfjelde): Find a better solution.
<<<<<<< HEAD
struct Vec{N, B<:Bijectors.Transform} <: Bijectors.Transform
=======
struct Vec{N,B} <: Bijectors.Bijector
>>>>>>> 7595e944
    b::B
    size::NTuple{N, Int}
end

Bijectors.inverse(f::Vec) = Vec(Bijectors.inverse(f.b), f.size)

function Bijectors.with_logabsdet_jacobian(f::Vec, x)
    return Bijectors.transform(f, x), Bijectors.logabsdetjac(f, x)
end

function Bijectors.transform(f::Vec, x::AbstractVector)
    # Reshape into shape compatible with wrapped bijector and then `vec` again.
    return vec(f.b(reshape(x, f.size)))
end

function Bijectors.transform(f::Vec, x::AbstractMatrix)
    # At the moment we do batching for higher-than-1-dim spaces by simply using
    # lists of inputs rather than `AbstractArray` with `N + 1` dimension.
    cols = Iterators.Stateful(eachcol(x))
    # Make `init` a matrix to ensure type-stability
    init = reshape(f(first(cols)), :, 1)
    return mapreduce(f, hcat, cols; init = init)
end

function Bijectors.logabsdetjac(f::Vec, x::AbstractVector)
    return Bijectors.logabsdetjac(f.b, reshape(x, f.size))
end

function Bijectors.logabsdetjac(f::Vec, x::AbstractMatrix)
    return map(eachcol(x)) do x_
        Bijectors.logabsdetjac(f, x_)
    end
end


"""
    bijector(model::Model[, sym2ranges = Val(false)])

Returns a `Stacked <: Bijector` which maps from the support of the posterior to ℝᵈ with `d`
denoting the dimensionality of the latent variables.
"""
function Bijectors.bijector(
    model::DynamicPPL.Model,
    ::Val{sym2ranges} = Val(false);
    varinfo = DynamicPPL.VarInfo(model)
) where {sym2ranges}
    num_params = sum([size(varinfo.metadata[sym].vals, 1)
                      for sym ∈ keys(varinfo.metadata)])

    dists = vcat([varinfo.metadata[sym].dists for sym ∈ keys(varinfo.metadata)]...)

    num_ranges = sum([length(varinfo.metadata[sym].ranges)
                      for sym ∈ keys(varinfo.metadata)])
    ranges = Vector{UnitRange{Int}}(undef, num_ranges)
    idx = 0
    range_idx = 1

    # ranges might be discontinuous => values are vectors of ranges rather than just ranges
    sym_lookup = Dict{Symbol, Vector{UnitRange{Int}}}()
    for sym ∈ keys(varinfo.metadata)
        sym_lookup[sym] = Vector{UnitRange{Int}}()
        for r ∈ varinfo.metadata[sym].ranges
            ranges[range_idx] = idx .+ r
            push!(sym_lookup[sym], ranges[range_idx])
            range_idx += 1
        end

        idx += varinfo.metadata[sym].ranges[end][end]
    end

    bs = map(tuple(dists...)) do d
        b = Bijectors.bijector(d)
        if d isa Distributions.UnivariateDistribution
            b
        else
            Vec(b, size(d))
        end
    end

    if sym2ranges
        return (
            Bijectors.Stacked(bs, ranges),
            (; collect(zip(keys(sym_lookup), values(sym_lookup)))...),
        )
    else
        return Bijectors.Stacked(bs, ranges)
    end
end

"""
    meanfield([rng, ]model::Model)

Creates a mean-field approximation with multivariate normal as underlying distribution.
"""
meanfield(model::DynamicPPL.Model) = meanfield(Random.default_rng(), model)
function meanfield(rng::Random.AbstractRNG, model::DynamicPPL.Model)
    # Setup.
    varinfo = DynamicPPL.VarInfo(model)
    num_params = length(varinfo[DynamicPPL.SampleFromPrior()])

    # initial params
    μ = randn(rng, num_params)
    σ = StatsFuns.softplus.(randn(rng, num_params))

    # Construct the base family.
    d = DistributionsAD.TuringDiagMvNormal(μ, σ)

    # Construct the bijector constrained → unconstrained.
    b = Bijectors.bijector(model; varinfo=varinfo)

    # We want to transform from unconstrained space to constrained,
    # hence we need the inverse of `b`.
    return Bijectors.transformed(d, Bijectors.inverse(b))
end

# Overloading stuff from `AdvancedVI` to specialize for Turing
function AdvancedVI.update(d::DistributionsAD.TuringDiagMvNormal, μ, σ)
    return DistributionsAD.TuringDiagMvNormal(μ, σ)
end
function AdvancedVI.update(td::Bijectors.TransformedDistribution, θ...)
    return Bijectors.transformed(AdvancedVI.update(td.dist, θ...), td.transform)
end
function AdvancedVI.update(
    td::Bijectors.TransformedDistribution{<:DistributionsAD.TuringDiagMvNormal},
    θ::AbstractArray,
)
    μ, ω = θ[1:length(td)], θ[length(td) + 1:end]
    return AdvancedVI.update(td, μ, StatsFuns.softplus.(ω))
end

function AdvancedVI.vi(
    model::DynamicPPL.Model,
    alg::AdvancedVI.ADVI;
    optimizer = AdvancedVI.TruncatedADAGrad(),
)
    q = meanfield(model)
    return AdvancedVI.vi(model, alg, q; optimizer = optimizer)
end


function AdvancedVI.vi(
    model::DynamicPPL.Model,
    alg::AdvancedVI.ADVI,
    q::Bijectors.TransformedDistribution{<:DistributionsAD.TuringDiagMvNormal};
    optimizer = AdvancedVI.TruncatedADAGrad(),
)
    # Initial parameters for mean-field approx
    μ, σs = StatsBase.params(q)
    θ = vcat(μ, StatsFuns.invsoftplus.(σs))

    # Optimize
    AdvancedVI.optimize!(elbo, alg, q, make_logjoint(model), θ; optimizer = optimizer)

    # Return updated `Distribution`
    return AdvancedVI.update(q, θ)
end<|MERGE_RESOLUTION|>--- conflicted
+++ resolved
@@ -1,9 +1,5 @@
 # TODO(torfjelde): Find a better solution.
-<<<<<<< HEAD
-struct Vec{N, B<:Bijectors.Transform} <: Bijectors.Transform
-=======
 struct Vec{N,B} <: Bijectors.Bijector
->>>>>>> 7595e944
     b::B
     size::NTuple{N, Int}
 end
