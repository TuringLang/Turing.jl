using StatsFuns
using DistributionsAD
using Bijectors
using Bijectors: TransformedDistribution
using Random: AbstractRNG, GLOBAL_RNG

update(d::TuringDiagMvNormal, μ, σ) = TuringDiagMvNormal(μ, σ)
update(td::TransformedDistribution, θ...) = transformed(update(td.dist, θ...), td.transform)
function update(td::TransformedDistribution{<:TuringDiagMvNormal}, θ::AbstractArray)
    μ, ω = θ[1:length(td)], θ[length(td) + 1:end]
    return update(td, μ, softplus.(ω))
end

# TODO: add these to DistributionsAD.jl and remove from here
Distributions.params(d::TuringDiagMvNormal) = (d.m, d.σ)
Base.size(d::TuringDiagMvNormal) = (length(d), ) # Fixes a bug in DistributionsAD.jl

import StatsBase: entropy
function entropy(d::TuringDiagMvNormal)
    T = eltype(d.σ)
    return (DistributionsAD.length(d) * (T(log2π) + one(T)) / 2 + sum(log.(d.σ)))
end

import Bijectors: bijector
"""
    bijector(model::Model; sym_to_ranges = Val(false))

Returns a `Stacked <: Bijector` which maps from the support of the posterior to ℝᵈ with `d`
denoting the dimensionality of the latent variables.
"""
function bijector(model::Model; sym_to_ranges::Val{sym2ranges} = Val(false)) where {sym2ranges}
    varinfo = Turing.VarInfo(model)
    num_params = sum([size(varinfo.metadata[sym].vals, 1)
                      for sym ∈ keys(varinfo.metadata)])

    dists = vcat([varinfo.metadata[sym].dists for sym ∈ keys(varinfo.metadata)]...)

    num_ranges = sum([length(varinfo.metadata[sym].ranges)
                      for sym ∈ keys(varinfo.metadata)])
    ranges = Vector{UnitRange{Int}}(undef, num_ranges)
    idx = 0
    range_idx = 1

    # ranges might be discontinuous => values are vectors of ranges rather than just ranges
    sym_lookup = Dict{Symbol, Vector{UnitRange{Int}}}()
    for sym ∈ keys(varinfo.metadata)
        sym_lookup[sym] = Vector{UnitRange{Int}}()
        for r ∈ varinfo.metadata[sym].ranges
            ranges[range_idx] = idx .+ r
            push!(sym_lookup[sym], ranges[range_idx])
            range_idx += 1
        end

        idx += varinfo.metadata[sym].ranges[end][end]
    end

    bs = inv.(bijector.(tuple(dists...)))

    if sym2ranges
        return Stacked(bs, ranges), (; collect(zip(keys(sym_lookup), values(sym_lookup)))...)
    else
        return Stacked(bs, ranges)
    end
end

<<<<<<< HEAD
function logdensity(model, varinfo, z)
    varinfo = VarInfo(varinfo, SampleFromUniform(), z)
    model(varinfo)
=======
"""
    meanfield(model::Model)
    meanfield(rng::AbstractRNG, model::Model)

Creates a mean-field approximation with multivariate normal as underlying distribution.
"""
meanfield(model::Model) = meanfield(GLOBAL_RNG, model)
function meanfield(rng::AbstractRNG, model::Model)
    # setup
    varinfo = Turing.VarInfo(model)
    num_params = sum([size(varinfo.metadata[sym].vals, 1)
                      for sym ∈ keys(varinfo.metadata)])

    dists = vcat([varinfo.metadata[sym].dists for sym ∈ keys(varinfo.metadata)]...)

    num_ranges = sum([length(varinfo.metadata[sym].ranges)
                      for sym ∈ keys(varinfo.metadata)])
    ranges = Vector{UnitRange{Int}}(undef, num_ranges)
    idx = 0
    range_idx = 1
    for sym ∈ keys(varinfo.metadata)
        for r ∈ varinfo.metadata[sym].ranges
            ranges[range_idx] = idx .+ r
            range_idx += 1
        end
        
        # append!(ranges, [idx .+ r for r ∈ varinfo.metadata[sym].ranges])
        idx += varinfo.metadata[sym].ranges[end][end]
    end

    # initial params
    μ = randn(rng, num_params)
    σ = softplus.(randn(rng, num_params))

    # construct variational posterior
    d = TuringDiagMvNormal(μ, σ)
    bs = inv.(bijector.(tuple(dists...)))
    b = Stacked(bs, ranges)

    return transformed(d, b)
end

"""
    ADVI(samples_per_step = 1, max_iters = 1000)

Automatic Differentiation Variational Inference (ADVI) for a given model.
"""
struct ADVI{AD} <: VariationalInference{AD}
    samples_per_step # number of samples used to estimate the ELBO in each optimization step
    max_iters        # maximum number of gradient steps used in optimization
end

ADVI(args...) = ADVI{ADBackend()}(args...)
ADVI() = ADVI(1, 1000)

alg_str(::ADVI) = "ADVI"


function vi(model::Model, alg::ADVI; optimizer = TruncatedADAGrad())
    q = meanfield(model)
    return vi(model, alg, q; optimizer = optimizer)
end

function vi(model, alg::ADVI, q::TransformedDistribution{<:TuringDiagMvNormal}; optimizer = TruncatedADAGrad())
    Turing.DEBUG && @debug "Optimizing ADVI..."
    # Initial parameters for mean-field approx
    μ, σs = params(q)
    θ = vcat(μ, invsoftplus.(σs))

    # Optimize
    optimize!(elbo, alg, q, model, θ; optimizer = optimizer)

    # Return updated `Distribution`
    return update(q, θ)
end

function vi(model, alg::ADVI, q, θ_init; optimizer = TruncatedADAGrad())
    Turing.DEBUG && @debug "Optimizing ADVI..."
    θ = copy(θ_init)
    optimize!(elbo, alg, q, model, θ; optimizer = optimizer)
>>>>>>> 5f58389a

    # If `q` is a mean-field approx we use the specialized `update` function
    if q isa Distribution
        return update(q, θ)
    else
        # Otherwise we assume it's a mapping θ → q
        return q(θ)
    end
end


function optimize(elbo::ELBO, alg::ADVI, q, model, θ_init; optimizer = TruncatedADAGrad())
    θ = copy(θ_init)
    
    if model isa Model
        optimize!(elbo, alg, q, make_logjoint(model), θ; optimizer = optimizer)
    else
        # `model` assumed to be callable z ↦ p(x, z)
        optimize!(elbo, alg, q, model, θ; optimizer = optimizer)
    end

    return θ
end

# WITHOUT updating parameters inside ELBO
function (elbo::ELBO)(
    rng::AbstractRNG,
    alg::ADVI,
    q::VariationalPosterior,
    logπ::Function,
    num_samples
)
    #   𝔼_q(z)[log p(xᵢ, z)]
    # = ∫ log p(xᵢ, z) q(z) dz
    # = ∫ log p(xᵢ, f(ϕ)) q(f(ϕ)) |det J_f(ϕ)| dϕ   (since change of variables)
    # = ∫ log p(xᵢ, f(ϕ)) q̃(ϕ) dϕ                   (since q(f(ϕ)) |det J_f(ϕ)| = q̃(ϕ))
    # = 𝔼_q̃(ϕ)[log p(xᵢ, z)]

    #   𝔼_q(z)[log q(z)]
    # = ∫ q(f(ϕ)) log (q(f(ϕ))) |det J_f(ϕ)| dϕ     (since q(f(ϕ)) |det J_f(ϕ)| = q̃(ϕ))
    # = 𝔼_q̃(ϕ) [log q(f(ϕ))]
    # = 𝔼_q̃(ϕ) [log q̃(ϕ) - log |det J_f(ϕ)|]
    # = 𝔼_q̃(ϕ) [log q̃(ϕ)] - 𝔼_q̃(ϕ) [log |det J_f(ϕ)|]
    # = - ℍ(q̃(ϕ)) - 𝔼_q̃(ϕ) [log |det J_f(ϕ)|]

    # Finally, the ELBO is given by
    # ELBO = 𝔼_q(z)[log p(xᵢ, z)] - 𝔼_q(z)[log q(z)]
    #      = 𝔼_q̃(ϕ)[log p(xᵢ, z)] + 𝔼_q̃(ϕ) [log |det J_f(ϕ)|] + ℍ(q̃(ϕ))

    # If f: supp(p(z | x)) → ℝ then
    # ELBO = 𝔼[log p(x, z) - log q(z)]
    #      = 𝔼[log p(x, f⁻¹(z̃)) + logabsdet(J(f⁻¹(z̃)))] + ℍ(q̃(z̃))
    #      = 𝔼[log p(x, z) - logabsdetjac(J(f(z)))] + ℍ(q̃(z̃))

    # But our `forward(q)` is using f⁻¹: ℝ → supp(p(z | x)) going forward → `+ logjac`
    _, z, logjac, _ = forward(rng, q)
    res = (logπ(z) + logjac) / num_samples

    if q isa TransformedDistribution
        res += entropy(q.dist)
    else
        res += entropy(q)
    end
    
    for i = 2:num_samples
        _, z, logjac, _ = forward(rng, q)
        res += (logπ(z) + logjac) / num_samples
    end

    return res
end
<<<<<<< HEAD

function (elbo::ELBO)(
    alg::VariationalInference,
    q::TransformedDistribution{<: TuringDiagNormal},
    model::Model,
    num_samples
)
    # extract the mean-field Gaussian params
    μ, σs = params(q)
    θ = vcat(μ, invsoftplus.(σs))

    return elbo(alg, q, model, θ, num_samples)
end
=======
>>>>>>> 5f58389a
<|MERGE_RESOLUTION|>--- conflicted
+++ resolved
@@ -63,11 +63,6 @@
     end
 end
 
-<<<<<<< HEAD
-function logdensity(model, varinfo, z)
-    varinfo = VarInfo(varinfo, SampleFromUniform(), z)
-    model(varinfo)
-=======
 """
     meanfield(model::Model)
     meanfield(rng::AbstractRNG, model::Model)
@@ -148,7 +143,6 @@
     Turing.DEBUG && @debug "Optimizing ADVI..."
     θ = copy(θ_init)
     optimize!(elbo, alg, q, model, θ; optimizer = optimizer)
->>>>>>> 5f58389a
 
     # If `q` is a mean-field approx we use the specialized `update` function
     if q isa Distribution
@@ -219,20 +213,4 @@
     end
 
     return res
-end
-<<<<<<< HEAD
-
-function (elbo::ELBO)(
-    alg::VariationalInference,
-    q::TransformedDistribution{<: TuringDiagNormal},
-    model::Model,
-    num_samples
-)
-    # extract the mean-field Gaussian params
-    μ, σs = params(q)
-    θ = vcat(μ, invsoftplus.(σs))
-
-    return elbo(alg, q, model, θ, num_samples)
-end
-=======
->>>>>>> 5f58389a
+end