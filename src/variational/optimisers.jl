--- conflicted
+++ resolved
@@ -85,17 +85,10 @@
 DecayedADAGrad(η = 0.1, pre = 1.0, post = 0.9) = DecayedADAGrad(η, pre, post, IdDict())
 
 function apply!(o::DecayedADAGrad, x, Δ)
-<<<<<<< HEAD
-    T = typeof(Tracker.data(x))
-
-    η = o.eta
-    acc = get!(o.acc, x, convert(T, fill(ϵ, size(x))))::T
-=======
     T = eltype(Tracker.data(Δ))
     
     η = o.eta
     acc = get!(o.acc, x, fill(T(ϵ), size(x)))::typeof(Tracker.data(x))
->>>>>>> 5f58389a
     @. acc = o.post * acc + o.pre * Δ^2
     @. Δ *= η / (√acc + ϵ)
 end