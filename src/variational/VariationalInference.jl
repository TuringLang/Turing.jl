--- conflicted
+++ resolved
@@ -1,6 +1,5 @@
 module Variational
 
-<<<<<<< HEAD
 using DistributionsAD: DistributionsAD
 using DynamicPPL: DynamicPPL
 using StatsBase: StatsBase
@@ -11,17 +10,7 @@
 
 import AdvancedVI
 import Bijectors
-=======
-using AdvancedVI
-using Bijectors
-using DistributionsAD
-using DynamicPPL
-using StatsBase
-using StatsFuns
-using Distributions
 
-using Random
->>>>>>> 7595e944
 
 # Reexports
 using AdvancedVI: vi, ADVI, ELBO, elbo, TruncatedADAGrad, DecayedADAGrad
