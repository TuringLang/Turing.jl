--- conflicted
+++ resolved
@@ -151,12 +151,8 @@
     optimizer=AdvancedVI.DoWG(),
     averager=AdvancedVI.PolynomialAveraging(),
     operator=AdvancedVI.ProximalLocationScaleEntropy(),
-<<<<<<< HEAD
-    adtype::ADTypes.AbstractADType=DEFAULT_ADTYPE, 
+    adtype::ADTypes.AbstractADType=DEFAULT_ADTYPE,
     kwargs...
-=======
-    adtype::ADTypes.AbstractADType=DEFAULT_ADTYPE,
->>>>>>> cbcb8b57
 )
     return AdvancedVI.optimize(
         make_logdensity(model),
