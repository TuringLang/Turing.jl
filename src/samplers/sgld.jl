--- conflicted
+++ resolved
@@ -34,7 +34,6 @@
 SGLD(alg::SGLD, new_gid::Int) = SGLD(alg.n_iters, alg.step_size, alg.space, new_gid)
 
 function step(model, spl::Sampler{<:SGLD}, vi::VarInfo, is_first::Bool)
-<<<<<<< HEAD
     if is_first
         if ~haskey(spl.info, :wum)
             spl.alg.gid != 0 && link!(vi, spl)
@@ -65,7 +64,7 @@
         @debug "X-> R..."
         if spl.alg.gid != 0
             link!(vi, spl)
-            runmodel(model, vi, spl)
+            runmodel!(model, vi, spl)
         end
 
         @debug "recording old variables..."
@@ -82,59 +81,6 @@
 
         @debug "R -> X..."
         spl.alg.gid != 0 && invlink!(vi, spl)
-=======
-  if is_first
-    if ~haskey(spl.info, :wum)
-      if spl.alg.gid != 0 link!(vi, spl) end    # X -> R
-
-      D = length(vi[spl])
-      ve = VarEstimator{Float64}(0, zeros(D), zeros(D))
-      wum = WarmUpManager(1, Dict(), ve)
-      wum[:ϵ] = [spl.alg.step_size]
-      wum[:stds] = ones(D)
-      spl.info[:wum] = wum
-
-      oldθ = realpart(vi[spl])
-      vi[spl] = oldθ
-
-      # Initialize iteration counter
-      spl.info[:t] = 0
-
-      if spl.alg.gid != 0 invlink!(vi, spl) end # R -> X
-    end
-
-    push!(spl.info[:accept_his], true)
-
-    vi
-  else
-    # Update iteration counter
-    t = deepcopy(spl.info[:t]) + 1
-    spl.info[:t] = deepcopy(t)
-
-    @debug "compute current step size..."
-    γ = .35
-    ϵ_t = spl.alg.step_size / t^γ # NOTE: Choose γ=.55 in paper
-    push!(spl.info[:wum][:ϵ], ϵ_t)
-
-    @debug "X-> R..."
-    if spl.alg.gid != 0
-      link!(vi, spl)
-      runmodel!(model, vi, spl)
-    end
-
-    @debug "recording old variables..."
-    old_θ = realpart(vi[spl])
-    θ = deepcopy(old_θ)
-    _, grad = gradient_forward(old_θ, vi, model, spl)
-
-    if verifygrad(grad)
-      @debug "update latent variables..."
-      v = zeros(Float64, size(old_θ))
-      for k in 1:size(old_θ, 1)
-        noise = rand(MvNormal(zeros(length(old_θ[k,:])), sqrt.(ϵ_t)*ones(length(old_θ[k,:]))))
-        θ[k,:] = old_θ[k,:] - 0.5 * ϵ_t * grad[k,:] + noise
-      end
->>>>>>> d8137a8f
     end
     return vi
 end