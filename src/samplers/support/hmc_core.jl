--- conflicted
+++ resolved
@@ -1,16 +1,11 @@
 # Ref: https://github.com/stan-dev/stan/blob/develop/src/stan/mcmc/hmc/hamiltonians/diag_e_metric.hpp
 
 """
-<<<<<<< HEAD
     gen_grad_func(vi::VarInfo, sampler::Sampler, model)
-=======
-    gen_grad_func(vi, spl, model)
->>>>>>> d8137a8f
 
 Generate a function that takes a vector of reals `θ` and compute the logpdf and
 gradient at `θ` for the model specified by `(vi, sampler, model)`.
 """
-<<<<<<< HEAD
 function gen_grad_func(vi::VarInfo, sampler::Sampler, model)
     return θ::AbstractVector{<:Real}->gradient(θ, vi, model, sampler)
 end
@@ -24,7 +19,7 @@
 function gen_lj_func(vi::VarInfo, sampler::Sampler, model)
     return function(θ::AbstractVector{<:Real})
         vi[sampler] .= θ
-        return runmodel(model, vi, sampler).logp
+        return runmodel!(model, vi, sampler).logp
     end
 end
 
@@ -54,23 +49,22 @@
     end
 end
 
-function runmodel(model::Function, vi::VarInfo, sampler::Union{Nothing, Sampler})
-    @debug "run model..."
-    setlogp!(vi, zero(Real))
-    if sampler != nothing
-        sampler.info[:total_eval_num] += 1
-    end
-    return Base.invokelatest(model, vi, sampler)
-end
-
 function sample_momentum(vi::VarInfo, sampler::Sampler)
-    @debug "sampling momentum..."
     d = length(getranges(vi, sampler))
     stds = sampler.info[:wum][:stds]
     return _sample_momentum(d, stds)
 end
 
 _sample_momentum(d::Int, stds::Vector) = randn(d) ./ stds
+
+function runmodel!(model::Function, vi::VarInfo, spl::Union{Nothing,Sampler}) 
+    setlogp!(vi, zero(Real))
+    if spl != nothing 
+        spl.info[:total_eval_num] += 1 
+    end
+    Base.invokelatest(model, vi, spl)
+    return vi
+end
 
 function leapfrog(
     θ::AbstractVector{<:Real},
@@ -99,7 +93,7 @@
     _, grad = lp_grad_func(θ)
     verifygrad(grad) || (return θ, p, 0)
 
-    p, θ, τ_valid = copy(p), copy(θ), 0
+    p, θ, τ_valid = deepcopy(p), deepcopy(θ), 0
 
     p .-= ϵ .* grad ./ 2
     for t in 1:τ
@@ -109,6 +103,7 @@
         θ .+= ϵ .* p
         logp, grad = lp_grad_func(θ)
 
+        # If gradients explode, tidy up and return.
         if ~verifygrad(grad)
             θ .-= ϵ .* p
             rev_func != nothing && rev_func(θ, logp)
@@ -116,168 +111,12 @@
         end
 
         p .-= ϵ .* grad
-=======
-function gen_grad_func(vi, spl, model)
-
-    grad_func(θ::T) where {T<:Union{Vector,SubArray}} = begin
-        if ADBACKEND[] == :forward_diff
-            lp, grad = gradient_forward(θ, vi, model, spl)
-        elseif ADBACKEND[] == :reverse_diff
-            lp, grad = gradient_reverse(θ, vi, model, spl)
-        end
-    return lp, grad
-  end
-
-  return grad_func
-end
-
-"""
-    gen_lj_func(vi, spl, model)
-
-Generate a function that takes `θ` and returns log-joint probabilty at `θ`, 
-using Turing-related variables `vi`, `spl` and `model`.
-"""
-function gen_lj_func(vi, spl, model)
-
-    lj_func(θ) = begin
-        vi[spl][:] = θ[:]
-        return runmodel!(model, vi, spl).logp
-    end
-
-    return lj_func
-end
-
-"""
-    gen_rev_func(vi, spl)
-
-Generate a function that takes `x_old` and `lp_old` and resets the values in `vi` for 
-`spl` as `x_old` and the log-joint probabilty as `lp_old`, using local 
-variables `vi` and `spl` in the scope where `gen_rev_func` is called.
-"""
-function gen_rev_func(vi, spl)
-
-    rev_func(θ_old::T, old_logp::R) where {T<:Union{Vector,SubArray},R<:Real} = begin
-        if ADBACKEND[] == :forward_diff
-            vi[spl] = θ_old
-        elseif ADBACKEND[] == :reverse_diff
-            vi_spl = vi[spl]
-            for i = 1:length(θ_old)
-                vi_spl[i] = θ_old[i]
-            end
-        else
-            @error("Unsupported ADBACKEND = $(ADBACKEND[])")
-        end
-        setlogp!(vi, old_logp)
-        return vi.logp
-  end
-
-  return rev_func
-end
-
-"""
-    gen_log_func(spl)
-
-Generate a function that takes no argument and performs logging for number of leapfrog 
-steps used, using the local variable `spl` in the scope where `gen_log_func` is called.
-"""
-function gen_log_func(spl)
-
-    log_func() = begin
-        spl.info[:lf_num] += 1
-        spl.info[:total_lf_num] += 1  # record leapfrog num
-    end
-
-    return log_func
-end
-
-function runmodel!(model::Function, vi::VarInfo, spl::Union{Nothing,Sampler}) 
-    setlogp!(vi, zero(Real))
-    if spl != nothing 
-        spl.info[:total_eval_num] += 1 
-    end
-    # model(vi=vi, sampler=spl) # run model
-    Base.invokelatest(model, vi, spl)
-    return vi
-end
-
-function sample_momentum(vi::VarInfo, spl::Sampler)
-    @debug "sampling momentum..."
-    # randn(length(getranges(vi, spl))) ./ spl.info[:wum][:stds]
-
-    d = length(getranges(vi, spl))
-    stds = spl.info[:wum][:stds]
-
-    return _sample_momentum(d, stds)
-end
-
-function _sample_momentum(d::Int, stds::Vector)
-    return randn(d) ./ stds
-end
-
-# Leapfrog step
-# NOTE: leapfrog() doesn't change θ in place!
-function leapfrog(
-         _θ::T, 
-         p::Vector{Float64}, 
-         τ::Int, 
-         ϵ::Float64,
-         model::Function, 
-         vi::VarInfo, 
-         spl::Sampler
-        ) where {T<:Union{Vector,SubArray}}
-
-    θ = realpart(_θ)
-
-    lp_grad_func = gen_grad_func(vi, spl, model)
-    rev_func = gen_rev_func(vi, spl)
-    log_func = gen_log_func(spl)
-
-    return _leapfrog(θ, p, τ, ϵ, lp_grad_func; rev_func=rev_func, log_func=log_func)
-end
-
-function _leapfrog(
-                   θ::T, 
-                   p::Vector{Float64}, 
-                   τ::Int, 
-                   ϵ::Float64, 
-                   lp_grad_func::Function;
-                   rev_func=nothing, 
-                   log_func=nothing) where {T<:Union{Vector,SubArray}}
-
-    old_logp, grad = lp_grad_func(θ)
-    verifygrad(grad) || (return θ, p, 0)
-
-    τ_valid = 0
-    for t in 1:τ
-        # NOTE: we dont need copy here becase arr += another_arr
-        #       doesn't change arr in-place
-        p_old = p; 
-        θ_old = copy(θ)
-
-        p -= ϵ .* grad / 2
-        θ += ϵ .* p  # full step for state
-
-        if log_func != nothing 
-            log_func() 
-        end
-
-        old_logp, grad = lp_grad_func(θ)
-        if ~verifygrad(grad)
-            if rev_func != nothing 
-                rev_func(θ_old, old_logp) 
-            end
-            θ = θ_old; 
-            p = p_old; 
-            break
-        end
-
-        p -= ϵ * grad / 2
->>>>>>> d8137a8f
         τ_valid += 1
     end
+
+    # Undo half a step in the momenta.
     p .+= ϵ .* grad ./ 2
 
-<<<<<<< HEAD
     return θ, p, τ_valid
 end
 
@@ -304,59 +143,11 @@
 )
     H = sum(abs2, p .* stds) / 2 - logp
     return isnan(H) ? Inf : H
-=======
-    θ, p, τ_valid
-end
-
-# Compute Hamiltonian
-function find_H(p::Vector, model::Function, vi::VarInfo, spl::Sampler)
-
-  # Old code
-  # # NOTE: getlogp(vi) = 0 means the current vals[end] hasn't been used at all.
-  # #       This can be a result of link/invlink (where expand! is used)
-  # if getlogp(vi) == 0 vi = runmodel(model, vi, spl) end
-  #
-  # p_orig = p .* spl.info[:wum][:stds]
-  #
-  # H = dot(p_orig, p_orig) / 2 + realpart(-getlogp(vi))
-  # if isnan(H) H = Inf else H end
-  #
-  # H
-
-    logpdf_func_float = gen_lj_func(vi, spl, model)
-    return _find_H(vi[spl], p, logpdf_func_float, spl.info[:wum][:stds])
-end
-
-function _find_H(
-                 theta::T, 
-                 p::Vector, 
-                 logpdf_func_float::Function, 
-                 stds::Vector
-                ) where {T<:Union{Vector,SubArray}}
-
-    lp = logpdf_func_float(theta)
-    return _find_H(theta, p, lp, stds)
-end
-
-function _find_H(
-                 theta::T, 
-                 p::Vector, 
-                 lp::Real, 
-                 stds::Vector
-                ) where {T<:Union{Vector,SubArray}}
-
-  p_orig = p .* stds
-  H = 0.5 * dot(p_orig, p_orig) + (-lp)
-  H = isnan(H) ? Inf : H
-
-  return H
->>>>>>> d8137a8f
 end
 
 # TODO: remove used Turing-wrapper functions
 
 # Ref: https://github.com/stan-dev/stan/blob/develop/src/stan/mcmc/hmc/base_hmc.hpp
-<<<<<<< HEAD
 function find_good_eps(model::Function, vi::VarInfo, sampler::Sampler{T}) where T
     println("[Turing] looking for good initial eps...")
     ϵ = 0.1
@@ -375,17 +166,10 @@
 
     # Heuristically find optimal ϵ
     while (iter_num <= 12)
-=======
-function find_good_eps(model::Function, vi::VarInfo, spl::Sampler{T}) where T
-    @info("[Turing] looking for good initial eps...")
-
-    ϵ = 0.1
->>>>>>> d8137a8f
 
         p = sample_momentum(vi, sampler)
         H0 = find_H(p, model, vi, sampler)
 
-<<<<<<< HEAD
         θ_prime, p_prime, τ = leapfrog(θ, p, 1, ϵ, model, vi, sampler)
         h = τ == 0 ? Inf : find_H(p_prime, model, vi, sampler)
         @debug "direction = $direction, h = $h"
@@ -409,79 +193,17 @@
         h = τ == 0 ? Inf : find_H(p_prime, model, vi, sampler)
     end
     println("\r[$T] found initial ϵ: ", ϵ)
-=======
-    θ = realpart(vi[spl])
-    θ_prime, p_prime, τ = leapfrog(θ, p, 1, ϵ, model, vi, spl)
-    h = τ == 0 ? Inf : find_H(p_prime, model, vi, spl)
-
-    delta_H = H0 - h
-    direction = delta_H > log(0.8) ? 1 : -1
-
-    iter_num = 1
-
-    # Heuristically find optimal ϵ
-    while (iter_num <= 12)
-
-        p = sample_momentum(vi, spl)
-        H0 = find_H(p, model, vi, spl)
-
-        θ_prime, p_prime, τ = leapfrog(θ, p, 1, ϵ, model, vi, spl)
-        h = τ == 0 ? Inf : find_H(p_prime, model, vi, spl)
-        @debug "direction = $direction, h = $h"
-
-        delta_H = H0 - h
-
-        if ((direction == 1) && !(delta_H > log(0.8)))
-            break;
-        elseif ((direction == -1) && !(delta_H < log(0.8)))
-            break;
-        else
-            ϵ = direction == 1 ? 2.0 * ϵ : 0.5 * ϵ
-        end
-
-        iter_num += 1
-    end
-
-    while h == Inf  # revert if the last change is too big
-        ϵ = ϵ / 2               # safe is more important than large
-        θ_prime, p_prime, τ = leapfrog(θ, p, 1, ϵ, model, vi, spl)
-        h = τ == 0 ? Inf : find_H(p_prime, model, vi, spl)
-    end
-    @info("\r[$T] found initial ϵ: ", ϵ)
->>>>>>> d8137a8f
     return ϵ
 end
 
 """
-    mh_accept(H, H_new)
-<<<<<<< HEAD
+    mh_accept(H::Real, H_new::Real)
     mh_accept(H::Real, H_new::Real, log_proposal_ratio::Real)
-=======
 
 Peform MH accept criteria. Returns a boolean for whether or not accept and the 
 acceptance ratio in log space.
->>>>>>> d8137a8f
-
-Peform MH accept criteria. Returns a boolean for whether or not accept and the acceptance
-ratio in log space.
-"""
-<<<<<<< HEAD
+"""
 mh_accept(H::Real, H_new::Real) = log(rand()) + H_new < min(H_new, H), min(0, -(H_new - H))
 function mh_accept(H::Real, H_new::Real, log_proposal_ratio::Real)
     return log(rand()) + H_new < H + log_proposal_ratio, min(0, -(H_new - H))
-=======
-function mh_accept(H, H_new; log_proposal_ratio=nothing)
-
-    logα = min(0, -(H_new - H))
-
-    u = rand()
-    logu = log(u)
-
-    if log_proposal_ratio == nothing
-        is_accept = (logu + H_new < min(H_new, H))
-    else
-        is_accept = (logu + H_new < H + log_proposal_ratio)
-    end
-    return is_accept, logα
->>>>>>> d8137a8f
 end