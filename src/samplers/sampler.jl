--- conflicted
+++ resolved
@@ -89,17 +89,10 @@
   var
 end
 
-<<<<<<< HEAD
 observe(spl::Void, dist::Distribution, value::Any, vi::VarInfo) = begin
   vi.num_produce += 1
-  acclogp!(vi, logpdf(dist, value))
+  accloglike!(vi, logpdf(dist, value))
 end
-observe(spl::Void, dist::Distribution, value::Any, vi::VarInfo) =
-vi.num_produce += 1
-=======
-observe(spl::Void, dist::Distribution, value::Any, vi::VarInfo) =
->>>>>>> 3818d4bd
-  accloglike!(vi, logpdf(dist, value))
 
 observe{T<:Distribution}(spl::Void, dists::Vector{T}, value::Any, vi::VarInfo) = begin
   @assert length(dists) == 1 "[observe] Turing only support vectorizing i.i.d distribution"
