--- conflicted
+++ resolved
@@ -19,15 +19,6 @@
         test:
           # Run some of the slower test files individually. The last one catches everything
           # not included in the others.
-<<<<<<< HEAD
-          - "essential/ad.jl"
-          - "mcmc/gibbs.jl"
-          - "mcmc/hmc.jl"
-          - "mcmc/abstractmcmc.jl"
-          - "mcmc/Inference.jl"
-          - "mcmc/ess.jl"
-          - "--skip essential/ad.jl mcmc/gibbs.jl mcmc/hmc.jl mcmc/abstractmcmc.jl mcmc/Inference.jl mcmc/ess.jl"
-=======
           - name: "essential/ad"
             args: "essential/ad.jl"
           - name: "mcmc/gibbs"
@@ -38,13 +29,10 @@
             args: "mcmc/abstractmcmc.jl"
           - name: "mcmc/Inference"
             args: "mcmc/Inference.jl"
-          - name: "experimental/gibbs"
-            args: "experimental/gibbs.jl"
           - name: "mcmc/ess"
             args: "mcmc/ess.jl"
           - name: "everything else"
-            args: "--skip essential/ad.jl mcmc/gibbs.jl mcmc/hmc.jl mcmc/abstractmcmc.jl mcmc/Inference.jl experimental/gibbs.jl mcmc/ess.jl"
->>>>>>> f388e61d
+            args: "--skip essential/ad.jl mcmc/gibbs.jl mcmc/hmc.jl mcmc/abstractmcmc.jl mcmc/Inference.jl mcmc/ess.jl"
         version:
           - '1.10'
           - '1'
