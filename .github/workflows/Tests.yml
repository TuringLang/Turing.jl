name: Tests

on:
  push:
    branches:
      - master
  pull_request:

jobs:
  test:
    # Use matrix.test.name here to avoid it taking up the entire window width
    name: test ${{matrix.test.name}} (${{ matrix.runner.os }}, ${{ matrix.runner.version }}, ${{ matrix.runner.arch }}, ${{ matrix.runner.num_threads }})
    runs-on: ${{ matrix.runner.os }}
    continue-on-error: ${{ matrix.runner.version == 'pre' }}

    strategy:
      fail-fast: false
      matrix:
        test:
          # Run some of the slower test files individually. The last one catches everything
          # not included in the others.
          - name: "essential/ad"
            args: "essential/ad.jl"
          - name: "mcmc/gibbs"
            args: "mcmc/gibbs.jl"
          - name: "mcmc/hmc"
            args: "mcmc/hmc.jl"
          - name: "mcmc/abstractmcmc"
            args: "mcmc/abstractmcmc.jl"
          - name: "mcmc/Inference"
            args: "mcmc/Inference.jl"
          - name: "mcmc/ess"
            args: "mcmc/ess.jl"
          - name: "everything else"
<<<<<<< HEAD
            args: "--skip essential/ad.jl mcmc/gibbs.jl mcmc/hmc.jl mcmc/abstractmcmc.jl mcmc/Inference.jl mcmc/ess.jl"
        version:
          - '1.10'
          - '1'
        os:
          - ubuntu-latest
          - windows-latest
          - macOS-latest
        arch:
          - x64
          - x86
        num_threads:
          - 1
          - 2
        exclude:
          # With Windows and macOS, only run x64, 2 threads. We just want to see
          # some combination work on OSes other than Ubuntu.
          - os: windows-latest
            version: '1'
          - os: macOS-latest
            version: '1'
          - os: windows-latest
            arch: x86
          - os: macOS-latest
=======
            args: "--skip essential/ad.jl mcmc/gibbs.jl mcmc/hmc.jl mcmc/abstractmcmc.jl mcmc/Inference.jl experimental/gibbs.jl mcmc/ess.jl"
        runner:
          # Default
          - version: '1'
            os: ubuntu-latest
            arch: x64
            num_threads: 1
          # x86
          - version: '1'
            os: ubuntu-latest
>>>>>>> d2ea94ad
            arch: x86
            num_threads: 1
          # Multithreaded
          - version: '1'
            os: ubuntu-latest
            arch: x64
            num_threads: 2
          # Windows
          - version: '1'
            os: windows-latest
            arch: x64
            num_threads: 1
          # macOS
          - version: '1'
            os: macos-latest
            arch: x64
            num_threads: 1
          # Minimum supported Julia version
          - version: 'min'
            os: ubuntu-latest
            arch: x64
            num_threads: 1
          # Minimum supported Julia version, multithreaded
          - version: 'min'
            os: ubuntu-latest
            arch: x64
            num_threads: 2
          # Pre-release Julia version
          - version: 'pre'
            os: ubuntu-latest
            arch: x64
            num_threads: 1

    steps:
      - name: Print matrix variables
        run: |
          echo "OS: ${{ matrix.runner.os }}"
          echo "Architecture: ${{ matrix.runner.arch }}"
          echo "Julia version: ${{ matrix.runner.version }}"
          echo "Number of threads: ${{ matrix.runner.num_threads }}"
          echo "Test arguments: ${{ matrix.test.args }}"
      - name: (De)activate coverage analysis
        run: echo "COVERAGE=${{ matrix.runner.version == '1' && matrix.runner.os == 'ubuntu-latest' && matrix.runner.num_threads == 2 }}" >> "$GITHUB_ENV"
        shell: bash
      - uses: actions/checkout@v4
      - uses: julia-actions/setup-julia@v2
        with:
          version: '${{ matrix.runner.version }}'
          arch: ${{ matrix.runner.arch }}
      - uses: julia-actions/cache@v2
      - uses: julia-actions/julia-buildpkg@v1
      # TODO: Use julia-actions/julia-runtest when test_args are supported
      # Custom calls of Pkg.test tend to miss features such as e.g. adjustments for CompatHelper PRs
      # Ref https://github.com/julia-actions/julia-runtest/pull/73
      - name: Call Pkg.test
        run: julia --color=yes --inline=yes --depwarn=yes --check-bounds=yes --threads=${{ matrix.runner.num_threads }} --project=@. -e 'import Pkg; Pkg.test(; coverage=parse(Bool, ENV["COVERAGE"]), test_args=ARGS)' -- ${{ matrix.test.args }}
      - uses: julia-actions/julia-processcoverage@v1
        if: ${{ env.COVERAGE }}
      - uses: codecov/codecov-action@v4
        if: ${{ env.COVERAGE }}
        with:
          fail_ci_if_error: true
          token: ${{ secrets.CODECOV_TOKEN }}
          file: lcov.info
      - uses: coverallsapp/github-action@v2
        if: ${{ env.COVERAGE }}
        with:
          github-token: ${{ secrets.GITHUB_TOKEN }}
          path-to-lcov: lcov.info
          flag-name: run-${{ join(matrix.*, '-') }}
          parallel: true

  finish:
    needs: test
    if: ${{ always() }}
    runs-on: ubuntu-latest
    steps:
    - name: Coveralls Finished
      uses: coverallsapp/github-action@v2
      with:
        parallel-finished: true<|MERGE_RESOLUTION|>--- conflicted
+++ resolved
@@ -32,33 +32,7 @@
           - name: "mcmc/ess"
             args: "mcmc/ess.jl"
           - name: "everything else"
-<<<<<<< HEAD
             args: "--skip essential/ad.jl mcmc/gibbs.jl mcmc/hmc.jl mcmc/abstractmcmc.jl mcmc/Inference.jl mcmc/ess.jl"
-        version:
-          - '1.10'
-          - '1'
-        os:
-          - ubuntu-latest
-          - windows-latest
-          - macOS-latest
-        arch:
-          - x64
-          - x86
-        num_threads:
-          - 1
-          - 2
-        exclude:
-          # With Windows and macOS, only run x64, 2 threads. We just want to see
-          # some combination work on OSes other than Ubuntu.
-          - os: windows-latest
-            version: '1'
-          - os: macOS-latest
-            version: '1'
-          - os: windows-latest
-            arch: x86
-          - os: macOS-latest
-=======
-            args: "--skip essential/ad.jl mcmc/gibbs.jl mcmc/hmc.jl mcmc/abstractmcmc.jl mcmc/Inference.jl experimental/gibbs.jl mcmc/ess.jl"
         runner:
           # Default
           - version: '1'
@@ -68,7 +42,6 @@
           # x86
           - version: '1'
             os: ubuntu-latest
->>>>>>> d2ea94ad
             arch: x86
             num_threads: 1
           # Multithreaded
