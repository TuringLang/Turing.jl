<<<<<<< HEAD
# Release 0.39.0

## Update to the AdvancedVI interface

Turing's variational inference interface was updated to match version 0.4 version of AdvancedVI.jl.

AdvancedVI v0.4 introduces various new features:

  - location-scale families with dense scale matrices,
  - parameter-free stochastic optimization algorithms like `DoG` and `DoWG`,
  - proximal operators for stable optimization,
  - the sticking-the-landing control variate for faster convergence, and
  - the score gradient estimator for non-differentiable targets.

Please see the [Turing API documentation](https://turinglang.org/Turing.jl/stable/api/#Variational-inference), and [AdvancedVI's documentation](https://turinglang.org/AdvancedVI.jl/stable/), for more details.

## Removal of Turing.Essential

The Turing.Essential module has been removed.
Anything exported from there can be imported from either `Turing` or `DynamicPPL`.

## `@addlogprob!`

The `@addlogprob!` macro is now exported from Turing, making it officially part of the public interface.
=======
# Release 0.38.6

Added compatibility with AdvancedHMC 0.8.
>>>>>>> 58232e47

# Release 0.38.5

Added compatibility with ForwardDiff v1.

# Release 0.38.4

The minimum Julia version was increased to 1.10.2 (from 1.10.0).
On versions before 1.10.2, `sample()` took an excessively long time to run (probably due to compilation).

# Release 0.38.3

`getparams(::Model, ::AbstractVarInfo)` now returns an empty `Float64[]` if the VarInfo contains no parameters.

# Release 0.38.2

Bump compat for `MCMCChains` to `7`.
By default, summary statistics and quantiles for chains are no longer printed; to access these you should use `describe(chain)`.

# Release 0.38.1

The method `Bijectors.bijector(::DynamicPPL.Model)` was moved to DynamicPPL.jl.

# Release 0.38.0

## DynamicPPL version

DynamicPPL compatibility has been bumped to 0.36.
This brings with it a number of changes: the ones most likely to affect you are submodel prefixing and conditioning.
Variables in submodels are now represented correctly with field accessors.
For example:

```julia
using Turing
@model inner() = x ~ Normal()
@model outer() = a ~ to_submodel(inner())
```

`keys(VarInfo(outer()))` now returns `[@varname(a.x)]` instead of `[@varname(var"a.x")]`

Furthermore, you can now either condition on the outer model like `outer() | (@varname(a.x) => 1.0)`, or the inner model like `inner() | (@varname(x) => 1.0)`.
If you use the conditioned inner model as a submodel, the conditioning will still apply correctly.

Please see [the DynamicPPL release notes](https://github.com/TuringLang/DynamicPPL.jl/releases/tag/v0.36.0) for fuller details.

## Gibbs sampler

Turing's Gibbs sampler now allows for more complex `VarName`s, such as `x[1]` or `x.a`, to be used.
For example, you can now do this:

```julia
@model function f()
    x = Vector{Float64}(undef, 2)
    x[1] ~ Normal()
    return x[2] ~ Normal()
end
sample(f(), Gibbs(@varname(x[1]) => MH(), @varname(x[2]) => MH()), 100)
```

Performance for the cases which used to previously work (i.e. `VarName`s like `x` which only consist of a single symbol) is unaffected, and `VarNames` with only field accessors (e.g. `x.a`) should be equally fast.
It is possible that `VarNames` with indexing (e.g. `x[1]`) may be slower (although this is still an improvement over not working at all!).
If you find any cases where you think the performance is worse than it should be, please do file an issue.

# Release 0.37.1

`maximum_a_posteriori` and `maximum_likelihood` now perform sanity checks on the model before running the optimisation.
To disable this, set the keyword argument `check_model=false`.

# Release 0.37.0

## Breaking changes

### Gibbs constructors

0.37 removes the old Gibbs constructors deprecated in 0.36.

### Remove Zygote support

Zygote is no longer officially supported as an automatic differentiation backend, and `AutoZygote` is no longer exported. You can continue to use Zygote by importing `AutoZygote` from ADTypes and it may well continue to work, but it is no longer tested and no effort will be expended to fix it if something breaks.

[Mooncake](https://github.com/compintell/Mooncake.jl/) is the recommended replacement for Zygote.

### DynamicPPL 0.35

Turing.jl v0.37 uses DynamicPPL v0.35, which brings with it several breaking changes:

  - The right hand side of `.~` must from now on be a univariate distribution.
  - Indexing `VarInfo` objects by samplers has been removed completely.
  - The order in which nested submodel prefixes are applied has been reversed.
  - The arguments for the constructor of `LogDensityFunction` have changed. `LogDensityFunction` also now satisfies the `LogDensityProblems` interface, without needing a wrapper object.

For more details about all of the above, see the changelog of DynamicPPL [here](https://github.com/TuringLang/DynamicPPL.jl/releases/tag/v0.35.0).

### Export list

Turing.jl's export list has been cleaned up a fair bit. This affects what is imported into your namespace when you do an unqualified `using Turing`. You may need to import things more explicitly than before.

  - The `DynamicPPL` and `AbstractMCMC` modules are no longer exported. You will need to `import DynamicPPL` or `using DynamicPPL: DynamicPPL` (likewise `AbstractMCMC`) yourself, which in turn means that they have to be made available in your project environment.

  - `@logprob_str` and `@prob_str` have been removed following a long deprecation period.
  - We no longer re-export everything from `Bijectors` and `Libtask`. To get around this, add `using Bijectors` or `using Libtask` at the top of your script (but we recommend using more selective imports).
    
      + We no longer export `Bijectors.ordered`. If you were using `ordered`, even Bijectors does not (currently) export this. You will have to manually import it with `using Bijectors: ordered`.

On the other hand, we have added a few more exports:

  - `DynamicPPL.returned` and `DynamicPPL.prefix` are exported (for use with submodels).
  - `LinearAlgebra.I` is exported for convenience.

# Release 0.36.0

## Breaking changes

0.36.0 introduces a new Gibbs sampler. It's been included in several previous releases as `Turing.Experimental.Gibbs`, but now takes over the old Gibbs sampler, which gets removed completely.

The new Gibbs sampler currently supports the same user-facing interface as the old one, but the old constructors have been deprecated, and will be removed in the future. Also, given that the internals have been completely rewritten in a very different manner, there may be accidental breakage that we haven't anticipated. Please report any you find.

`GibbsConditional` has also been removed. It was never very user-facing, but it was exported, so technically this is breaking.

The old Gibbs constructor relied on being called with several subsamplers, and each of the constructors of the subsamplers would take as arguments the symbols for the variables that they are to sample, e.g. `Gibbs(HMC(:x), MH(:y))`. This constructor has been deprecated, and will be removed in the future. The new constructor works by mapping symbols, `VarName`s, or iterables thereof to samplers, e.g. `Gibbs(x=>HMC(), y=>MH())`, `Gibbs(@varname(x) => HMC(), @varname(y) => MH())`, `Gibbs((:x, :y) => NUTS(), :z => MH())`. This allows more granular specification of which sampler to use for which variable.

Likewise, the old constructor for calling one subsampler more often than another, `Gibbs((HMC(0.01, 4, :x), 2), (MH(:y), 1))` has been deprecated. The new way to do this is to use `RepeatSampler`, also introduced at this version: `Gibbs(@varname(x) => RepeatSampler(HMC(0.01, 4), 2), @varname(y) => MH())`.

# Release 0.35.0

## Breaking changes

Julia 1.10 is now the minimum required version for Turing.

Tapir.jl has been removed and replaced with its successor, Mooncake.jl.
You can use Mooncake.jl by passing `adbackend=AutoMooncake(; config=nothing)` to the relevant samplers.

Support for Tracker.jl as an AD backend has been removed.

# Release 0.33.0

## Breaking changes

The following exported functions have been removed:

  - `constrained_space`
  - `get_parameter_bounds`
  - `optim_objective`
  - `optim_function`
  - `optim_problem`

The same functionality is now offered by the new exported functions

  - `maximum_likelihood`
  - `maximum_a_posteriori`

# Release 0.30.5

  - `essential/ad.jl` is removed, `ForwardDiff` and `ReverseDiff` integrations via `LogDensityProblemsAD` are moved to `DynamicPPL` and live in corresponding package extensions.
  - `LogDensityProblemsAD.ADgradient(ℓ::DynamicPPL.LogDensityFunction)` (i.e. the single argument method) is moved to `Inference` module. It will create `ADgradient` using the `adtype` information stored in `context` field of `ℓ`.
  - `getADbackend` function is renamed to `getADType`, the interface is preserved, but packages that previously used `getADbackend` should be updated to use `getADType`.
  - `TuringTag` for ForwardDiff is also removed, now `DynamicPPLTag` is defined in `DynamicPPL` package and should serve the same [purpose](https://www.stochasticlifestyle.com/improved-forwarddiff-jl-stacktraces-with-package-tags/).

# Release 0.30.0

  - [`ADTypes.jl`](https://github.com/SciML/ADTypes.jl) replaced Turing's global AD backend. Users should now specify the desired `ADType` directly in sampler constructors, e.g., `HMC(0.1, 10; adtype=AutoForwardDiff(; chunksize))`, or `HMC(0.1, 10; adtype=AutoReverseDiff(false))` (`false` indicates not to use compiled tape).
  - Interface functions such as `ADBackend`, `setadbackend`, `setadsafe`, `setchunksize`, and `setrdcache` are deprecated and will be removed in a future release.
  - Removed the outdated `verifygrad` function.
  - Updated to a newer version of `LogDensityProblemsAD` (v1.7).

# Release 0.12.0

  - The interface for defining new distributions with constrained support and making them compatible with `Turing` has changed. To make a custom distribution type `CustomDistribution` compatible with `Turing`, the user needs to define the method `bijector(d::CustomDistribution)` that returns an instance of type `Bijector` implementing the `Bijectors.Bijector` API.
  - `~` is now thread-safe when used for observations, but not assumptions (non-observed model parameters) yet.
  - There were some performance improvements in the automatic differentiation (AD) of functions in `DistributionsAD` and `Bijectors`, leading to speeds closer to and sometimes faster than Stan's.
  - An `HMC` initialization bug was fixed. `HMC` initialization in Turing is now consistent with Stan's.
  - Sampling from the prior is now possible using `sample`.
  - `psample` is now deprecated in favour of `sample(model, sampler, parallel_method, n_samples, n_chains)` where `parallel_method` can be either `MCMCThreads()` or `MCMCDistributed()`. `MCMCThreads` will use your available threads to sample each chain (ensure that you have the environment variable `JULIA_NUM_THREADS` set to the number of threads you want to use), and `MCMCDistributed` will dispatch chain sampling to each available process (you can add processes with `addprocs()`).
  - Turing now uses `AdvancedMH.jl` v0.5, which mostly provides behind-the-scenes restructuring.
  - Custom expressions and macros can be interpolated in the `@model` definition with `$`; it is possible to use `@.` also for assumptions (non-observed model parameters) and observations.
  - The macros `@varinfo`, `@logpdf`, and `@sampler` are removed. Instead, one can access the internal variables `_varinfo`, `_model`, `_sampler`, and `_context` in the `@model` definition.
  - Additional constructors for `SMC` and `PG` make it easier to choose the resampling method and threshold.

# Release 0.11.0

  - Removed some extraneous imports and dependencies ([#1182](https://github.com/TuringLang/Turing.jl/pull/1182))
  - Minor backend changes to `sample` and `psample`, which now use functions defined upstream in AbstractMCMC.jl ([#1187](https://github.com/TuringLang/Turing.jl/pull/1187))
  - Fix for an AD-related crash ([#1202](https://github.com/TuringLang/Turing.jl/pull/1202))
  - StatsBase compat update to 0.33 ([#1185](https://github.com/TuringLang/Turing.jl/pull/1185))
  - Bugfix for ReverseDiff caching and memoization ([#1208](https://github.com/TuringLang/Turing.jl/pull/1208))
  - BREAKING: `VecBinomialLogit` is now removed. Also `BernoulliLogit` is added ([#1214](https://github.com/TuringLang/Turing.jl/pull/1214))
  - Bugfix for cases where dynamic models were breaking with HMC methods ([#1217](https://github.com/TuringLang/Turing.jl/pull/1217))
  - Updates to allow AdvancedHMC 0.2.23 ([#1218](https://github.com/TuringLang/Turing.jl/pull/1218))
  - Add more informative error messages for SMC ([#900](https://github.com/TuringLang/Turing.jl/pull/900))

# Release 0.10.1

  - Fix bug where arrays with mixed integers, floats, and missing values were not being passed to the `MCMCChains.Chains` constructor properly [#1180](https://github.com/TuringLang/Turing.jl/pull/1180).

# Release 0.10.0

  - Update elliptical slice sampling to use [EllipticalSliceSampling.jl](https://github.com/TuringLang/EllipticalSliceSampling.jl) on the backend. [#1145](https://github.com/TuringLang/Turing.jl/pull/1145). Nothing should change from a front-end perspective -- you can still call `sample(model, ESS(), 1000)`.
  - Added default progress loggers in [#1149](https://github.com/TuringLang/Turing.jl/pull/1149).
  - The symbols used to define the AD backend have changed to be the lowercase form of the package name used for AD. `forward_diff` is now `forwarddiff`, `reverse_diff` is now `tracker`, and `zygote` and `reversediff` are newly supported (see below). `forward_diff` and `reverse_diff` are deprecated and are slated to be removed.
  - Turing now has experimental support for Zygote.jl ([#783](https://github.com/TuringLang/Turing.jl/pull/783)) and ReverseDiff.jl ([#1170](https://github.com/TuringLang/Turing.jl/pull/1170)) AD backends. Both backends are experimental, so please report any bugs you find. Zygote does not allow mutation within your model, so please be aware of this issue. You can enable Zygote with `Turing.setadbackend(:zygote)` and you can enable ReverseDiff with `Turing.setadbackend(:reversediff)`, though to use either you must import the package with `using Zygote` or `using ReverseDiff`. `for` loops are not recommended for ReverseDiff or Zygote -- see [performance tips](https://turinglang.org/dev/docs/using-turing/performancetips#special-care-for-codetrackercode-and-codezygotecode) for more information.
  - Fix MH indexing bug [#1135](https://github.com/TuringLang/Turing.jl/pull/1135).
  - Fix MH array sampling [#1167](https://github.com/TuringLang/Turing.jl/pull/1167).
  - Fix bug in VI where the bijectors where being inverted incorrectly [#1168](https://github.com/TuringLang/Turing.jl/pull/1168).
  - The Gibbs sampler handles state better by passing `Transition` structs to the local samplers ([#1169](https://github.com/TuringLang/Turing.jl/pull/1169) and [#1166](https://github.com/TuringLang/Turing.jl/pull/1166)).

# Release 0.4.0-alpha

  - Fix compatibility with Julia 0.6 [#341, #330, #293]
  - Support of Stan interface [#343, #326]
  - Fix Binomial distribution for gradients. [#311]
  - Stochastic gradient Hamiltonian Monte Carlo [#201]; Stochastic gradient Langevin dynamics [#27]
  - More particle MCMC family samplers: PIMH & PMMH [#364, #369]
  - Disable adaptive resampling for CSMC [#357]
  - Fix resampler for SMC [#338]
  - Interactive particle MCMC [#334]
  - Add type alias CSMC for PG [#333]
  - Fix progress meter [#317]

# Release 0.3

  - NUTS implementation #188
  - HMC: Transforms of ϵ for each variable #67 (replace with introducing mass matrix)
  - Finish: Sampler (internal) interface design #107
  - Substantially improve performance of HMC and Gibbs #7
  - Vectorising likelihood computations #117 #255
  - Remove obsolete `randoc`, `randc`? #156
  - Support truncated distribution. #87
  - Refactoring code: Unify VarInfo, Trace, TaskLocalStorage #96
  - Refactoring code: Better gradient interface #97

# Release 0.2

  - Gibbs sampler ([#73])
  - HMC for constrained variables ([#66]; no support for varying dimensions)
  - Added support for `Mamba.Chain` ([#90]): describe, plot etc.
  - New interface design ([#55]), ([#104])
  - Bugfixes and general improvements (e.g. `VarInfo` [#96])

# Release 0.1.0

  - Initial support for Hamiltonian Monte Carlo (no support for discrete/constrained variables)
  - Require Julia 0.5
  - Bugfixes and general improvements

# Release 0.0.1-0.0.4

The initial releases of Turing.

  - Particle MCMC, SMC, IS
  - Implemented [copying for Julia Task](https://github.com/JuliaLang/julia/pull/15078)
  - Implemented copy-on-write data structure `TArray` for Tasks<|MERGE_RESOLUTION|>--- conflicted
+++ resolved
@@ -1,4 +1,3 @@
-<<<<<<< HEAD
 # Release 0.39.0
 
 ## Update to the AdvancedVI interface
@@ -23,11 +22,12 @@
 ## `@addlogprob!`
 
 The `@addlogprob!` macro is now exported from Turing, making it officially part of the public interface.
-=======
+
 # Release 0.38.6
 
 Added compatibility with AdvancedHMC 0.8.
->>>>>>> 58232e47
+
+> > > > > > > main
 
 # Release 0.38.5
 
