--- conflicted
+++ resolved
@@ -2,10 +2,6 @@
 
 ## Breaking changes
 
-<<<<<<< HEAD
-0.37 removes the old Gibbs constructors deprecated in 0.36.
-
-=======
 ### Gibbs constructors
 
 0.37 removes the old Gibbs constructors deprecated in 0.36.
@@ -27,7 +23,6 @@
 
 For more details about all of the above, see the changelog of DynamicPPL [here](https://github.com/TuringLang/DynamicPPL.jl/releases/tag/v0.35.0).
 
->>>>>>> 789f4989
 # Release 0.36.0
 
 ## Breaking changes
