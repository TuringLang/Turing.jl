# 0.42.0

## DynamicPPL 0.39

Turing.jl v0.42 brings with it all the underlying changes in DynamicPPL 0.39.
Please see [the DynamicPPL changelog](https://github.com/TuringLang/DynamicPPL.jl/releases/tag/v0.39.0) for full details; in here we summarise only the changes that are most pertinent to end-users of Turing.jl.

### Thread safety opt-in

Turing.jl has supported threaded tilde-statements for a while now, as long as said tilde-statements are **observations** (i.e., likelihood terms).
For example:

```julia
@model function f(y)
    x ~ Normal()
    Threads.@threads for i in eachindex(y)
        y[i] ~ Normal(x)
    end
end
```

**Models where tilde-statements or `@addlogprob!` are used in parallel require what we call 'threadsafe evaluation'.**
In previous releases of Turing.jl, threadsafe evaluation was enabled whenever Julia was launched with more than one thread.
However, this is an imprecise way of determining whether threadsafe evaluation is really needed.
It causes performance degradation for models that do _not_ actually need threadsafe evaluation, and generally led to ill-defined behaviour in various parts of the Turing codebase.

In Turing.jl v0.42, **threadsafe evaluation is now opt-in.**
To enable threadsafe evaluation, after defining a model, you now need to call `setthreadsafe(model, true)` (note that this is not a mutating function, it returns a new model):

```julia
y = randn(100)
model = f(y)
model = setthreadsafe(model, true)
```

You *only* need to do this if your model uses tilde-statements or `@addlogprob!` in parallel.
You do *not* need to do this if:

  - your model has other kinds of parallelism but does not include tilde-statements inside;
  - or you are using `MCMCThreads()` or `MCMCDistributed()` to sample multiple chains in parallel, but your model itself does not use parallelism.

If your model does include parallelised tilde-statements or `@addlogprob!` calls, and you evaluate it/sample from it without setting `setthreadsafe(model, true)`, then you may get statistically incorrect results without any warnings or errors.

### Faster performance

Many operations in DynamicPPL have been substantially sped up.
You should find that anything that uses LogDensityFunction (i.e., HMC/NUTS samplers, optimisation) is faster in this release.
Prior sampling should also be much faster than before.

### `predict` improvements

If you have a model that requires threadsafe evaluation (i.e., parallel observations), you can now use this with `predict`.
Carrying on from the previous example, you can do:

```julia
model = setthreadsafe(f(y), true)
chain = sample(model, NUTS(), 1000)

pdn_model = f(fill(missing, length(y)))
pdn_model = setthreadsafe(pdn_model, true)  # set threadsafe
predictions = predict(pdn_model, chain) # generate new predictions in parallel
```

### Log-density names in chains

When sampling from a Turing model, the resulting `MCMCChains.Chains` object now contains the log-joint, log-prior, and log-likelihood under the names `:logjoint`, `:logprior`, and `:loglikelihood` respectively.
Previously, `:logjoint` would be stored under the name `:lp`.

### Log-evidence in chains

When sampling using MCMCChains, the chain object will no longer have its `chain.logevidence` field set.
Instead, you can calculate this yourself from the log-likelihoods stored in the chain.
For SMC samplers, the log-evidence of the entire trajectory is stored in `chain[:logevidence]` (which is the same for every particle in the 'chain').

## External sampler interface

The interface for defining an external sampler has been reworked.
In general, implementations of external samplers should now no longer need to depend on Turing.
This is because the interface functions required have been shifted upstream to AbstractMCMC.jl.

In particular, you now only need to define the following functions:

  - `AbstractMCMC.step(rng::Random.AbstractRNG, model::AbstractMCMC.LogDensityModel, ::MySampler; kwargs...)` (and also a method with `state`, and the corresponding `step_warmup` methods if needed)
  - `AbstractMCMC.getparams(::MySamplerState)`               -> Vector{<:Real}
  - `AbstractMCMC.getstats(::MySamplerState)`                -> NamedTuple
  - `AbstractMCMC.requires_unconstrained_space(::MySampler)` -> Bool (default `true`)

This means that you only need to depend on AbstractMCMC.jl.
As long as the above functions are defined correctly, Turing will be able to use your external sampler.

The `Turing.Inference.isgibbscomponent(::MySampler)` interface function still exists, but in this version the default has been changed to `true`, so you should not need to overload this.

<<<<<<< HEAD
## Optimisation interface

The Optim.jl interface has been removed (so you cannot call `Optim.optimize` directly on Turing models).
You can use the `maximum_likelihood` or `maximum_a_posteriori` functions with an Optim.jl solver instead (via Optimization.jl: see https://docs.sciml.ai/Optimization/stable/optimization_packages/optim/ for documentation of the available solvers).

## Internal changes

The constructors of `OptimLogDensity` have been replaced with a single constructor, `OptimLogDensity(::DynamicPPL.LogDensityFunction)`.
=======
## **AdvancedVI 0.6**

Turing.jl v0.42 updates `AdvancedVI.jl` compatibility to 0.6 (we skipped the breaking 0.5 update as it does not introduce new features).
`AdvancedVI.jl@0.6` introduces major structural changes including breaking changes to the interface and multiple new features.
The summary of the changes below are the things that affect the end-users of Turing.
For a more comprehensive list of changes, please refer to the [changelogs](https://github.com/TuringLang/AdvancedVI.jl/blob/main/HISTORY.md) in `AdvancedVI`.

### Breaking Changes

A new level of interface for defining different variational algorithms has been introduced in `AdvancedVI` v0.5. As a result, the function `Turing.vi` now receives a keyword argument `algorithm`. The object `algorithm <: AdvancedVI.AbstractVariationalAlgorithm` should now contain all the algorithm-specific configurations. Therefore, keyword arguments of `vi` that were algorithm-specific such as `objective`, `operator`, `averager` and so on, have been moved as fields of the relevant `<: AdvancedVI.AbstractVariationalAlgorithm` structs.

In addition, the outputs also changed. Previously, `vi` returned both the last-iterate of the algorithm `q` and the iterate average `q_avg`. Now, for the algorithms running parameter averaging, only `q_avg` is returned. As a result, the number of returned values reduced from 4 to 3.

For example,

```julia
q, q_avg, info, state = vi(
    model, q, n_iters; objective=RepGradELBO(10), operator=AdvancedVI.ClipScale()
)
```

is now

```julia
q_avg, info, state = vi(
    model,
    q,
    n_iters;
    algorithm=KLMinRepGradDescent(adtype; n_samples=10, operator=AdvancedVI.ClipScale()),
)
```

Similarly,

```julia
vi(
    model,
    q,
    n_iters;
    objective=RepGradELBO(10; entropy=AdvancedVI.ClosedFormEntropyZeroGradient()),
    operator=AdvancedVI.ProximalLocationScaleEntropy(),
)
```

is now

```julia
vi(model, q, n_iters; algorithm=KLMinRepGradProxDescent(adtype; n_samples=10))
```

Lastly, to obtain the last-iterate `q` of `KLMinRepGradDescent`, which is not returned in the new interface, simply select the averaging strategy to be `AdvancedVI.NoAveraging()`. That is,

```julia
q, info, state = vi(
    model,
    q,
    n_iters;
    algorithm=KLMinRepGradDescent(
        adtype;
        n_samples=10,
        operator=AdvancedVI.ClipScale(),
        averager=AdvancedVI.NoAveraging(),
    ),
)
```

Additionally,

  - The default hyperparameters of `DoG`and `DoWG` have been altered.
  - The deprecated `AdvancedVI@0.2`-era interface is now removed.
  - `estimate_objective` now always returns the value to be minimized by the optimization algorithm. For example, for ELBO maximization algorithms, `estimate_objective` will return the *negative ELBO*. This is breaking change from the previous behavior where the ELBO was returned.
  - The initial value for the `q_meanfield_gaussian`, `q_fullrank_gaussian`, and `q_locationscale` have changed. Specificially, the default initial value for the scale matrix has been changed from `I` to `0.6*I`.
  - When using algorithms that expect to operate in unconstrained spaces, the user is now explicitly expected to provide a `Bijectors.TransformedDistribution` wrapping an unconstrained distribution. (Refer to the docstring of `vi`.)

### New Features

`AdvancedVI@0.6` adds numerous new features including the following new VI algorithms:

  - `KLMinWassFwdBwd`: Also known as "Wasserstein variational inference," this algorithm minimizes the KL divergence under the Wasserstein-2 metric.
  - `KLMinNaturalGradDescent`: This algorithm, also known as "online variational Newton," is the canonical "black-box" natural gradient variational inference algorithm, which minimizes the KL divergence via mirror descent under the KL divergence as the Bregman divergence.
  - `KLMinSqrtNaturalGradDescent`: This is a recent variant of `KLMinNaturalGradDescent` that operates in the Cholesky-factor parameterization of Gaussians instead of precision matrices.
  - `FisherMinBatchMatch`: This algorithm called "batch-and-match," minimizes the variation of the 2nd order Fisher divergence via a proximal point-type algorithm.

Any of the new algorithms above can readily be used by simply swappin the `algorithm` keyword argument of `vi`.
For example, to use batch-and-match:

```julia
vi(model, q, n_iters; algorithm=FisherMinBatchMatch())
```
>>>>>>> 31256e3b

# 0.41.4

Fixed a bug where the `check_model=false` keyword argument would not be respected when sampling with multiple threads or cores.

# 0.41.3

Fixed NUTS not correctly specifying the number of adaptation steps when calling `AdvancedHMC.initialize!` (this bug led to mass matrix adaptation not actually happening).

# 0.41.2

Add `GibbsConditional`, a "sampler" that can be used to provide analytically known conditional posteriors in a Gibbs sampler.

In Gibbs sampling, some variables are sampled with a component sampler, while holding other variables conditioned to their current values. Usually one e.g. takes turns sampling one variable with HMC and the other with a particle sampler. However, sometimes the posterior distribution of one variable is known analytically, given the conditioned values of other variables. `GibbsConditional` provides a way to implement these analytically known conditional posteriors and use them as component samplers for Gibbs. See the docstring of `GibbsConditional` for details.

Note that `GibbsConditional` used to exist in Turing.jl until v0.36, at which it was removed when the whole Gibbs sampler was rewritten. This reintroduces the same functionality, though with a slightly different interface.

# 0.41.1

The `ModeResult` struct returned by `maximum_a_posteriori` and `maximum_likelihood` can now be wrapped in `InitFromParams()`.
This makes it easier to use the parameters in downstream code, e.g. when specifying initial parameters for MCMC sampling.
For example:

```julia
@model function f()
    # ...
end
model = f()
opt_result = maximum_a_posteriori(model)

sample(model, NUTS(), 1000; initial_params=InitFromParams(opt_result))
```

If you need to access the dictionary of parameters, it is stored in `opt_result.params` but note that this field may change in future breaking releases as that Turing's optimisation interface is slated for overhaul in the near future.

# 0.41.0

## DynamicPPL 0.38

Turing.jl v0.41 brings with it all the underlying changes in DynamicPPL 0.38.
Please see [the DynamicPPL changelog](https://github.com/TuringLang/DynamicPPL.jl/blob/main/HISTORY.md) for full details: in this section we only describe the changes that will directly affect end-users of Turing.jl.

### Performance

A number of functions such as `returned` and `predict` will have substantially better performance in this release.

### `ProductNamedTupleDistribution`

`Distributions.ProductNamedTupleDistribution` can now be used on the right-hand side of `~` in Turing models.

### Initial parameters

**Initial parameters for MCMC sampling must now be specified in a different form.**
You still need to use the `initial_params` keyword argument to `sample`, but the allowed values are different.
For almost all samplers in Turing.jl (except `Emcee`) this should now be a `DynamicPPL.AbstractInitStrategy`.

There are three kinds of initialisation strategies provided out of the box with Turing.jl (they are exported so you can use these directly with `using Turing`):

  - `InitFromPrior()`: Sample from the prior distribution. This is the default for most samplers in Turing.jl (if you don't specify `initial_params`).

  - `InitFromUniform(a, b)`: Sample uniformly from `[a, b]` in linked space. This is the default for Hamiltonian samplers. If `a` and `b` are not specified it defaults to `[-2, 2]`, which preserves the behaviour in previous versions (and mimics that of Stan).
  - `InitFromParams(p)`: Explicitly provide a set of initial parameters. **Note: `p` must be either a `NamedTuple` or an `AbstractDict{<:VarName}`; it can no longer be a `Vector`.** Parameters must be provided in unlinked space, even if the sampler later performs linking.
    
      + For this release of Turing.jl, you can also provide a `NamedTuple` or `AbstractDict{<:VarName}` and this will be automatically wrapped in `InitFromParams` for you. This is an intermediate measure for backwards compatibility, and will eventually be removed.

This change is made because Vectors are semantically ambiguous.
It is not clear which element of the vector corresponds to which variable in the model, nor is it clear whether the parameters are in linked or unlinked space.
Previously, both of these would depend on the internal structure of the VarInfo, which is an implementation detail.
In contrast, the behaviour of `AbstractDict`s and `NamedTuple`s is invariant to the ordering of variables and it is also easier for readers to understand which variable is being set to which value.

If you were previously using `varinfo[:]` to extract a vector of initial parameters, you can now use `Dict(k => varinfo[k] for k in keys(varinfo)` to extract a Dict of initial parameters.

For more details about initialisation you can also refer to [the main TuringLang docs](https://turinglang.org/docs/usage/sampling-options/#specifying-initial-parameters), and/or the [DynamicPPL API docs](https://turinglang.org/DynamicPPL.jl/stable/api/#DynamicPPL.InitFromPrior).

### `resume_from` and `loadstate`

The `resume_from` keyword argument to `sample` is now removed.
Instead of `sample(...; resume_from=chain)` you can use `sample(...; initial_state=loadstate(chain))` which is entirely equivalent.
`loadstate` is exported from Turing now instead of in DynamicPPL.

Note that `loadstate` only works for `MCMCChains.Chains`.
For FlexiChains users please consult the FlexiChains docs directly where this functionality is described in detail.

### `pointwise_logdensities`

`pointwise_logdensities(model, chn)`, `pointwise_loglikelihoods(...)`, and `pointwise_prior_logdensities(...)` now return an `MCMCChains.Chains` object if `chn` is itself an `MCMCChains.Chains` object.
The old behaviour of returning an `OrderedDict` is still available: you just need to pass `OrderedDict` as the third argument, i.e., `pointwise_logdensities(model, chn, OrderedDict)`.

## Initial step in MCMC sampling

HMC and NUTS samplers no longer take an extra single step before starting the chain.
This means that if you do not discard any samples at the start, the first sample will be the initial parameters (which may be user-provided).

Note that if the initial sample is included, the corresponding sampler statistics will be `missing`.
Due to a technical limitation of MCMCChains.jl, this causes all indexing into MCMCChains to return `Union{Float64, Missing}` or similar.
If you want the old behaviour, you can discard the first sample (e.g. using `discard_initial=1`).

# 0.40.5

Bump Optimization.jl compatibility to include v5.

# 0.40.4

Fixes a bug where `initial_state` was not respected for NUTS if `resume_from` was not also specified.

# 0.40.3

This patch makes the `resume_from` keyword argument work correctly when sampling multiple chains.

In the process this also fixes a method ambiguity caused by a bugfix in DynamicPPL 0.37.2.

This patch means that if you are using `RepeatSampler()` to sample from a model, and you want to obtain `MCMCChains.Chains` from it, you need to specify `sample(...; chain_type=MCMCChains.Chains)`.
This only applies if the sampler itself is a `RepeatSampler`; it doesn't apply if you are using `RepeatSampler` _within_ another sampler like Gibbs.

# 0.40.2

`sample(model, NUTS(), N; verbose=false)` now suppresses the 'initial step size' message.

# 0.40.1

Extra release to trigger Documenter.jl build (when 0.40.0 was released GitHub was having an outage).
There are no code changes.

# 0.40.0

## Breaking changes

**DynamicPPL 0.37**

Turing.jl v0.40 updates DynamicPPL compatibility to 0.37.
The summary of the changes provided here is intended for end-users of Turing.
If you are a package developer, or would otherwise like to understand these changes in-depth, please see [the DynamicPPL changelog](https://github.com/TuringLang/DynamicPPL.jl/blob/main/HISTORY.md#0370).

  - **`@submodel`** is now completely removed; please use `to_submodel`.

  - **Prior and likelihood calculations** are now completely separated in Turing. Previously, the log-density used to be accumulated in a single field and thus there was no clear way to separate prior and likelihood components.
    
      + **`@addlogprob! f`**, where `f` is a float, now adds to the likelihood by default.
      + You can instead use **`@addlogprob! (; logprior=x, loglikelihood=y)`** to control which log-density component to add to.
      + This means that usage of `PriorContext` and `LikelihoodContext` is no longer needed, and these have now been removed.
  - The special **`__context__`** variable has been removed. If you still need to access the evaluation context, it is now available as `__model__.context`.

**Log-density in chains**

When sampling from a Turing model, the resulting `MCMCChains.Chains` object now contains not only the log-joint (accessible via `chain[:lp]`) but also the log-prior and log-likelihood (`chain[:logprior]` and `chain[:loglikelihood]` respectively).

These values now correspond to the log density of the sampled variables exactly as per the model definition / user parameterisation and thus will ignore any linking (transformation to unconstrained space).
For example, if the model is `@model f() = x ~ LogNormal()`, `chain[:lp]` would always contain the value of `logpdf(LogNormal(), x)` for each sampled value of `x`.
Previously these values could be incorrect if linking had occurred: some samplers would return `logpdf(Normal(), log(x))` i.e. the log-density with respect to the transformed distribution.

**Gibbs sampler**

When using Turing's Gibbs sampler, e.g. `Gibbs(:x => MH(), :y => HMC(0.1, 20))`, the conditioned variables (for example `y` during the MH step, or `x` during the HMC step) are treated as true observations.
Thus the log-density associated with them is added to the likelihood.
Previously these would effectively be added to the prior (in the sense that if `LikelihoodContext` was used they would be ignored).
This is unlikely to affect users but we mention it here to be explicit.
This change only affects the log probabilities as the Gibbs component samplers see them; the resulting chain will include the usual log prior, likelihood, and joint, as described above.

**Particle Gibbs**

Previously, only 'true' observations (i.e., `x ~ dist` where `x` is a model argument or conditioned upon) would trigger resampling of particles.
Specifically, there were two cases where resampling would not be triggered:

  - Calls to `@addlogprob!`
  - Gibbs-conditioned variables: e.g. `y` in `Gibbs(:x => PG(20), :y => MH())`

Turing 0.40 changes this such that both of the above cause resampling.
(The second case follows from the changes to the Gibbs sampler, see above.)

This release also fixes a bug where, if the model ended with one of these statements, their contribution to the particle weight would be ignored, leading to incorrect results.

The changes above also mean that certain models that previously worked with PG-within-Gibbs may now error.
Specifically this is likely to happen when the dimension of the model is variable.
For example:

```julia
@model function f()
    x ~ Bernoulli()
    if x
        y1 ~ Normal()
    else
        y1 ~ Normal()
        y2 ~ Normal()
    end
    # (some likelihood term...)
end
sample(f(), Gibbs(:x => PG(20), (:y1, :y2) => MH()), 100)
```

This sampler now cannot be used for this model because depending on which branch is taken, the number of observations will be different.
To use PG-within-Gibbs, the number of observations that the PG component sampler sees must be constant.
Thus, for example, this will still work if `x`, `y1`, and `y2` are grouped together under the PG component sampler.

If you absolutely require the old behaviour, we recommend using Turing.jl v0.39, but also thinking very carefully about what the expected behaviour of the model is, and checking that Turing is sampling from it correctly (note that the behaviour on v0.39 may in general be incorrect because of the fact that Gibbs-conditioned variables did not trigger resampling).
We would also welcome any GitHub issues highlighting such problems.
Our support for dynamic models is incomplete and is liable to undergo further changes.

## Other changes

  - Sampling using `Prior()` should now be about twice as fast because we now avoid evaluating the model twice on every iteration.
  - `Turing.Inference.Transition` now has different fields.
    If `t isa Turing.Inference.Transition`, `t.stat` is always a NamedTuple, not `nothing` (if it genuinely has no information then it's an empty NamedTuple).
    Furthermore, `t.lp` has now been split up into `t.logprior` and `t.loglikelihood` (see also 'Log-density in chains' section above).

# 0.39.10

Added a compatibility entry for DataStructures v0.19.

# 0.39.9

Revert a bug introduced in 0.39.5 in the external sampler interface.
For Turing 0.39, external samplers should define

```
Turing.Inference.getparams(::DynamicPPL.Model, ::MySamplerTransition)
```

rather than

```
AbstractMCMC.getparams(::DynamicPPL.Model, ::MySamplerState)
```

to obtain a vector of parameters from the model.

Note that this may change in future breaking releases.

# 0.39.8

MCMCChains.jl doesn't understand vector- or matrix-valued variables, and in Turing we split up such values into their individual components.
This patch carries out some internal refactoring to avoid splitting up VarNames until absolutely necessary.
There are no user-facing changes in this patch.

# 0.39.7

Update compatibility to AdvancedPS 0.7 and Libtask 0.9.

These new libraries provide significant speedups for particle MCMC methods.

# 0.39.6

Bumped compatibility of AbstractPPL to include 0.13.

# 0.39.5

Fixed a bug where sampling with an `externalsampler` would not set the log probability density inside the resulting chain.
Note that there are still potentially bugs with the log-Jacobian term not being correctly included.
A fix is being worked on.

# 0.39.4

Bumped compatibility of AbstractPPL to include 0.12.

# 0.39.3

Improved the performance of `Turing.Inference.getparams` when called with an untyped VarInfo as the second argument, by first converting to a typed VarInfo.
This makes, for example, the post-sampling Chains construction for `Prior()` run much faster.

# 0.39.2

Fixed a bug in the support of `OrderedLogistic` (by changing the minimum from 0 to 1).

# 0.39.1

No changes from 0.39.0 — this patch is released just to re-trigger a Documenter.jl run.

# 0.39.0

## Update to the AdvancedVI interface

Turing's variational inference interface was updated to match version 0.4 version of AdvancedVI.jl.

AdvancedVI v0.4 introduces various new features:

  - location-scale families with dense scale matrices,
  - parameter-free stochastic optimization algorithms like `DoG` and `DoWG`,
  - proximal operators for stable optimization,
  - the sticking-the-landing control variate for faster convergence, and
  - the score gradient estimator for non-differentiable targets.

Please see the [Turing API documentation](https://turinglang.org/Turing.jl/stable/api/#Variational-inference), and [AdvancedVI's documentation](https://turinglang.org/AdvancedVI.jl/stable/), for more details.

## Removal of Turing.Essential

The Turing.Essential module has been removed.
Anything exported from there can be imported from either `Turing` or `DynamicPPL`.

## `@addlogprob!`

The `@addlogprob!` macro is now exported from Turing, making it officially part of the public interface.

# 0.38.6

Added compatibility with AdvancedHMC 0.8.

# 0.38.5

Added compatibility with ForwardDiff v1.

# 0.38.4

The minimum Julia version was increased to 1.10.2 (from 1.10.0).
On versions before 1.10.2, `sample()` took an excessively long time to run (probably due to compilation).

# 0.38.3

`getparams(::Model, ::AbstractVarInfo)` now returns an empty `Float64[]` if the VarInfo contains no parameters.

# 0.38.2

Bump compat for `MCMCChains` to `7`.
By default, summary statistics and quantiles for chains are no longer printed; to access these you should use `describe(chain)`.

# 0.38.1

The method `Bijectors.bijector(::DynamicPPL.Model)` was moved to DynamicPPL.jl.

# 0.38.0

## DynamicPPL version

DynamicPPL compatibility has been bumped to 0.36.
This brings with it a number of changes: the ones most likely to affect you are submodel prefixing and conditioning.
Variables in submodels are now represented correctly with field accessors.
For example:

```julia
using Turing
@model inner() = x ~ Normal()
@model outer() = a ~ to_submodel(inner())
```

`keys(VarInfo(outer()))` now returns `[@varname(a.x)]` instead of `[@varname(var"a.x")]`

Furthermore, you can now either condition on the outer model like `outer() | (@varname(a.x) => 1.0)`, or the inner model like `inner() | (@varname(x) => 1.0)`.
If you use the conditioned inner model as a submodel, the conditioning will still apply correctly.

Please see [the DynamicPPL release notes](https://github.com/TuringLang/DynamicPPL.jl/releases/tag/v0.36.0) for fuller details.

## Gibbs sampler

Turing's Gibbs sampler now allows for more complex `VarName`s, such as `x[1]` or `x.a`, to be used.
For example, you can now do this:

```julia
@model function f()
    x = Vector{Float64}(undef, 2)
    x[1] ~ Normal()
    return x[2] ~ Normal()
end
sample(f(), Gibbs(@varname(x[1]) => MH(), @varname(x[2]) => MH()), 100)
```

Performance for the cases which used to previously work (i.e. `VarName`s like `x` which only consist of a single symbol) is unaffected, and `VarNames` with only field accessors (e.g. `x.a`) should be equally fast.
It is possible that `VarNames` with indexing (e.g. `x[1]`) may be slower (although this is still an improvement over not working at all!).
If you find any cases where you think the performance is worse than it should be, please do file an issue.

# 0.37.1

`maximum_a_posteriori` and `maximum_likelihood` now perform sanity checks on the model before running the optimisation.
To disable this, set the keyword argument `check_model=false`.

# 0.37.0

## Breaking changes

### Gibbs constructors

0.37 removes the old Gibbs constructors deprecated in 0.36.

### Remove Zygote support

Zygote is no longer officially supported as an automatic differentiation backend, and `AutoZygote` is no longer exported. You can continue to use Zygote by importing `AutoZygote` from ADTypes and it may well continue to work, but it is no longer tested and no effort will be expended to fix it if something breaks.

[Mooncake](https://github.com/compintell/Mooncake.jl/) is the recommended replacement for Zygote.

### DynamicPPL 0.35

Turing.jl v0.37 uses DynamicPPL v0.35, which brings with it several breaking changes:

  - The right hand side of `.~` must from now on be a univariate distribution.
  - Indexing `VarInfo` objects by samplers has been removed completely.
  - The order in which nested submodel prefixes are applied has been reversed.
  - The arguments for the constructor of `LogDensityFunction` have changed. `LogDensityFunction` also now satisfies the `LogDensityProblems` interface, without needing a wrapper object.

For more details about all of the above, see the changelog of DynamicPPL [here](https://github.com/TuringLang/DynamicPPL.jl/releases/tag/v0.35.0).

### Export list

Turing.jl's export list has been cleaned up a fair bit. This affects what is imported into your namespace when you do an unqualified `using Turing`. You may need to import things more explicitly than before.

  - The `DynamicPPL` and `AbstractMCMC` modules are no longer exported. You will need to `import DynamicPPL` or `using DynamicPPL: DynamicPPL` (likewise `AbstractMCMC`) yourself, which in turn means that they have to be made available in your project environment.

  - `@logprob_str` and `@prob_str` have been removed following a long deprecation period.
  - We no longer re-export everything from `Bijectors` and `Libtask`. To get around this, add `using Bijectors` or `using Libtask` at the top of your script (but we recommend using more selective imports).
    
      + We no longer export `Bijectors.ordered`. If you were using `ordered`, even Bijectors does not (currently) export this. You will have to manually import it with `using Bijectors: ordered`.

On the other hand, we have added a few more exports:

  - `DynamicPPL.returned` and `DynamicPPL.prefix` are exported (for use with submodels).
  - `LinearAlgebra.I` is exported for convenience.

# 0.36.0

## Breaking changes

0.36.0 introduces a new Gibbs sampler. It's been included in several previous releases as `Turing.Experimental.Gibbs`, but now takes over the old Gibbs sampler, which gets removed completely.

The new Gibbs sampler currently supports the same user-facing interface as the old one, but the old constructors have been deprecated, and will be removed in the future. Also, given that the internals have been completely rewritten in a very different manner, there may be accidental breakage that we haven't anticipated. Please report any you find.

`GibbsConditional` has also been removed. It was never very user-facing, but it was exported, so technically this is breaking.

The old Gibbs constructor relied on being called with several subsamplers, and each of the constructors of the subsamplers would take as arguments the symbols for the variables that they are to sample, e.g. `Gibbs(HMC(:x), MH(:y))`. This constructor has been deprecated, and will be removed in the future. The new constructor works by mapping symbols, `VarName`s, or iterables thereof to samplers, e.g. `Gibbs(x=>HMC(), y=>MH())`, `Gibbs(@varname(x) => HMC(), @varname(y) => MH())`, `Gibbs((:x, :y) => NUTS(), :z => MH())`. This allows more granular specification of which sampler to use for which variable.

Likewise, the old constructor for calling one subsampler more often than another, `Gibbs((HMC(0.01, 4, :x), 2), (MH(:y), 1))` has been deprecated. The new way to do this is to use `RepeatSampler`, also introduced at this version: `Gibbs(@varname(x) => RepeatSampler(HMC(0.01, 4), 2), @varname(y) => MH())`.

# 0.35.0

## Breaking changes

Julia 1.10 is now the minimum required version for Turing.

Tapir.jl has been removed and replaced with its successor, Mooncake.jl.
You can use Mooncake.jl by passing `adbackend=AutoMooncake(; config=nothing)` to the relevant samplers.

Support for Tracker.jl as an AD backend has been removed.

# 0.33.0

## Breaking changes

The following exported functions have been removed:

  - `constrained_space`
  - `get_parameter_bounds`
  - `optim_objective`
  - `optim_function`
  - `optim_problem`

The same functionality is now offered by the new exported functions

  - `maximum_likelihood`
  - `maximum_a_posteriori`

# 0.30.5

  - `essential/ad.jl` is removed, `ForwardDiff` and `ReverseDiff` integrations via `LogDensityProblemsAD` are moved to `DynamicPPL` and live in corresponding package extensions.
  - `LogDensityProblemsAD.ADgradient(ℓ::DynamicPPL.LogDensityFunction)` (i.e. the single argument method) is moved to `Inference` module. It will create `ADgradient` using the `adtype` information stored in `context` field of `ℓ`.
  - `getADbackend` function is renamed to `getADType`, the interface is preserved, but packages that previously used `getADbackend` should be updated to use `getADType`.
  - `TuringTag` for ForwardDiff is also removed, now `DynamicPPLTag` is defined in `DynamicPPL` package and should serve the same [purpose](https://www.stochasticlifestyle.com/improved-forwarddiff-jl-stacktraces-with-package-tags/).

# 0.30.0

  - [`ADTypes.jl`](https://github.com/SciML/ADTypes.jl) replaced Turing's global AD backend. Users should now specify the desired `ADType` directly in sampler constructors, e.g., `HMC(0.1, 10; adtype=AutoForwardDiff(; chunksize))`, or `HMC(0.1, 10; adtype=AutoReverseDiff(false))` (`false` indicates not to use compiled tape).
  - Interface functions such as `ADBackend`, `setadbackend`, `setadsafe`, `setchunksize`, and `setrdcache` are deprecated and will be removed in a future release.
  - Removed the outdated `verifygrad` function.
  - Updated to a newer version of `LogDensityProblemsAD` (v1.7).

# 0.12.0

  - The interface for defining new distributions with constrained support and making them compatible with `Turing` has changed. To make a custom distribution type `CustomDistribution` compatible with `Turing`, the user needs to define the method `bijector(d::CustomDistribution)` that returns an instance of type `Bijector` implementing the `Bijectors.Bijector` API.
  - `~` is now thread-safe when used for observations, but not assumptions (non-observed model parameters) yet.
  - There were some performance improvements in the automatic differentiation (AD) of functions in `DistributionsAD` and `Bijectors`, leading to speeds closer to and sometimes faster than Stan's.
  - An `HMC` initialization bug was fixed. `HMC` initialization in Turing is now consistent with Stan's.
  - Sampling from the prior is now possible using `sample`.
  - `psample` is now deprecated in favour of `sample(model, sampler, parallel_method, n_samples, n_chains)` where `parallel_method` can be either `MCMCThreads()` or `MCMCDistributed()`. `MCMCThreads` will use your available threads to sample each chain (ensure that you have the environment variable `JULIA_NUM_THREADS` set to the number of threads you want to use), and `MCMCDistributed` will dispatch chain sampling to each available process (you can add processes with `addprocs()`).
  - Turing now uses `AdvancedMH.jl` v0.5, which mostly provides behind-the-scenes restructuring.
  - Custom expressions and macros can be interpolated in the `@model` definition with `$`; it is possible to use `@.` also for assumptions (non-observed model parameters) and observations.
  - The macros `@varinfo`, `@logpdf`, and `@sampler` are removed. Instead, one can access the internal variables `_varinfo`, `_model`, `_sampler`, and `_context` in the `@model` definition.
  - Additional constructors for `SMC` and `PG` make it easier to choose the resampling method and threshold.

# 0.11.0

  - Removed some extraneous imports and dependencies ([#1182](https://github.com/TuringLang/Turing.jl/pull/1182))
  - Minor backend changes to `sample` and `psample`, which now use functions defined upstream in AbstractMCMC.jl ([#1187](https://github.com/TuringLang/Turing.jl/pull/1187))
  - Fix for an AD-related crash ([#1202](https://github.com/TuringLang/Turing.jl/pull/1202))
  - StatsBase compat update to 0.33 ([#1185](https://github.com/TuringLang/Turing.jl/pull/1185))
  - Bugfix for ReverseDiff caching and memoization ([#1208](https://github.com/TuringLang/Turing.jl/pull/1208))
  - BREAKING: `VecBinomialLogit` is now removed. Also `BernoulliLogit` is added ([#1214](https://github.com/TuringLang/Turing.jl/pull/1214))
  - Bugfix for cases where dynamic models were breaking with HMC methods ([#1217](https://github.com/TuringLang/Turing.jl/pull/1217))
  - Updates to allow AdvancedHMC 0.2.23 ([#1218](https://github.com/TuringLang/Turing.jl/pull/1218))
  - Add more informative error messages for SMC ([#900](https://github.com/TuringLang/Turing.jl/pull/900))

# 0.10.1

  - Fix bug where arrays with mixed integers, floats, and missing values were not being passed to the `MCMCChains.Chains` constructor properly [#1180](https://github.com/TuringLang/Turing.jl/pull/1180).

# 0.10.0

  - Update elliptical slice sampling to use [EllipticalSliceSampling.jl](https://github.com/TuringLang/EllipticalSliceSampling.jl) on the backend. [#1145](https://github.com/TuringLang/Turing.jl/pull/1145). Nothing should change from a front-end perspective -- you can still call `sample(model, ESS(), 1000)`.
  - Added default progress loggers in [#1149](https://github.com/TuringLang/Turing.jl/pull/1149).
  - The symbols used to define the AD backend have changed to be the lowercase form of the package name used for AD. `forward_diff` is now `forwarddiff`, `reverse_diff` is now `tracker`, and `zygote` and `reversediff` are newly supported (see below). `forward_diff` and `reverse_diff` are deprecated and are slated to be removed.
  - Turing now has experimental support for Zygote.jl ([#783](https://github.com/TuringLang/Turing.jl/pull/783)) and ReverseDiff.jl ([#1170](https://github.com/TuringLang/Turing.jl/pull/1170)) AD backends. Both backends are experimental, so please report any bugs you find. Zygote does not allow mutation within your model, so please be aware of this issue. You can enable Zygote with `Turing.setadbackend(:zygote)` and you can enable ReverseDiff with `Turing.setadbackend(:reversediff)`, though to use either you must import the package with `using Zygote` or `using ReverseDiff`. `for` loops are not recommended for ReverseDiff or Zygote -- see [performance tips](https://turinglang.org/dev/docs/using-turing/performancetips#special-care-for-codetrackercode-and-codezygotecode) for more information.
  - Fix MH indexing bug [#1135](https://github.com/TuringLang/Turing.jl/pull/1135).
  - Fix MH array sampling [#1167](https://github.com/TuringLang/Turing.jl/pull/1167).
  - Fix bug in VI where the bijectors where being inverted incorrectly [#1168](https://github.com/TuringLang/Turing.jl/pull/1168).
  - The Gibbs sampler handles state better by passing `Transition` structs to the local samplers ([#1169](https://github.com/TuringLang/Turing.jl/pull/1169) and [#1166](https://github.com/TuringLang/Turing.jl/pull/1166)).

# 0.4.0-alpha

  - Fix compatibility with Julia 0.6 [#341, #330, #293]
  - Support of Stan interface [#343, #326]
  - Fix Binomial distribution for gradients. [#311]
  - Stochastic gradient Hamiltonian Monte Carlo [#201]; Stochastic gradient Langevin dynamics [#27]
  - More particle MCMC family samplers: PIMH & PMMH [#364, #369]
  - Disable adaptive resampling for CSMC [#357]
  - Fix resampler for SMC [#338]
  - Interactive particle MCMC [#334]
  - Add type alias CSMC for PG [#333]
  - Fix progress meter [#317]

# 0.3

  - NUTS implementation #188
  - HMC: Transforms of ϵ for each variable #67 (replace with introducing mass matrix)
  - Finish: Sampler (internal) interface design #107
  - Substantially improve performance of HMC and Gibbs #7
  - Vectorising likelihood computations #117 #255
  - Remove obsolete `randoc`, `randc`? #156
  - Support truncated distribution. #87
  - Refactoring code: Unify VarInfo, Trace, TaskLocalStorage #96
  - Refactoring code: Better gradient interface #97

# 0.2

  - Gibbs sampler ([#73])
  - HMC for constrained variables ([#66]; no support for varying dimensions)
  - Added support for `Mamba.Chain` ([#90]): describe, plot etc.
  - New interface design ([#55]), ([#104])
  - Bugfixes and general improvements (e.g. `VarInfo` [#96])

# 0.1.0

  - Initial support for Hamiltonian Monte Carlo (no support for discrete/constrained variables)
  - Require Julia 0.5
  - Bugfixes and general improvements

# 0.0.1-0.0.4

The initial releases of Turing.

  - Particle MCMC, SMC, IS
  - Implemented [copying for Julia Task](https://github.com/JuliaLang/julia/pull/15078)
  - Implemented copy-on-write data structure `TArray` for Tasks<|MERGE_RESOLUTION|>--- conflicted
+++ resolved
@@ -72,42 +72,14 @@
 Instead, you can calculate this yourself from the log-likelihoods stored in the chain.
 For SMC samplers, the log-evidence of the entire trajectory is stored in `chain[:logevidence]` (which is the same for every particle in the 'chain').
 
-## External sampler interface
-
-The interface for defining an external sampler has been reworked.
-In general, implementations of external samplers should now no longer need to depend on Turing.
-This is because the interface functions required have been shifted upstream to AbstractMCMC.jl.
-
-In particular, you now only need to define the following functions:
-
-  - `AbstractMCMC.step(rng::Random.AbstractRNG, model::AbstractMCMC.LogDensityModel, ::MySampler; kwargs...)` (and also a method with `state`, and the corresponding `step_warmup` methods if needed)
-  - `AbstractMCMC.getparams(::MySamplerState)`               -> Vector{<:Real}
-  - `AbstractMCMC.getstats(::MySamplerState)`                -> NamedTuple
-  - `AbstractMCMC.requires_unconstrained_space(::MySampler)` -> Bool (default `true`)
-
-This means that you only need to depend on AbstractMCMC.jl.
-As long as the above functions are defined correctly, Turing will be able to use your external sampler.
-
-The `Turing.Inference.isgibbscomponent(::MySampler)` interface function still exists, but in this version the default has been changed to `true`, so you should not need to overload this.
-
-<<<<<<< HEAD
-## Optimisation interface
-
-The Optim.jl interface has been removed (so you cannot call `Optim.optimize` directly on Turing models).
-You can use the `maximum_likelihood` or `maximum_a_posteriori` functions with an Optim.jl solver instead (via Optimization.jl: see https://docs.sciml.ai/Optimization/stable/optimization_packages/optim/ for documentation of the available solvers).
-
-## Internal changes
-
-The constructors of `OptimLogDensity` have been replaced with a single constructor, `OptimLogDensity(::DynamicPPL.LogDensityFunction)`.
-=======
-## **AdvancedVI 0.6**
+## AdvancedVI 0.6
 
 Turing.jl v0.42 updates `AdvancedVI.jl` compatibility to 0.6 (we skipped the breaking 0.5 update as it does not introduce new features).
 `AdvancedVI.jl@0.6` introduces major structural changes including breaking changes to the interface and multiple new features.
 The summary of the changes below are the things that affect the end-users of Turing.
 For a more comprehensive list of changes, please refer to the [changelogs](https://github.com/TuringLang/AdvancedVI.jl/blob/main/HISTORY.md) in `AdvancedVI`.
 
-### Breaking Changes
+### Breaking changes
 
 A new level of interface for defining different variational algorithms has been introduced in `AdvancedVI` v0.5. As a result, the function `Turing.vi` now receives a keyword argument `algorithm`. The object `algorithm <: AdvancedVI.AbstractVariationalAlgorithm` should now contain all the algorithm-specific configurations. Therefore, keyword arguments of `vi` that were algorithm-specific such as `objective`, `operator`, `averager` and so on, have been moved as fields of the relevant `<: AdvancedVI.AbstractVariationalAlgorithm` structs.
 
@@ -189,7 +161,33 @@
 ```julia
 vi(model, q, n_iters; algorithm=FisherMinBatchMatch())
 ```
->>>>>>> 31256e3b
+
+## External sampler interface
+
+The interface for defining an external sampler has been reworked.
+In general, implementations of external samplers should now no longer need to depend on Turing.
+This is because the interface functions required have been shifted upstream to AbstractMCMC.jl.
+
+In particular, you now only need to define the following functions:
+
+  - `AbstractMCMC.step(rng::Random.AbstractRNG, model::AbstractMCMC.LogDensityModel, ::MySampler; kwargs...)` (and also a method with `state`, and the corresponding `step_warmup` methods if needed)
+  - `AbstractMCMC.getparams(::MySamplerState)`               -> Vector{<:Real}
+  - `AbstractMCMC.getstats(::MySamplerState)`                -> NamedTuple
+  - `AbstractMCMC.requires_unconstrained_space(::MySampler)` -> Bool (default `true`)
+
+This means that you only need to depend on AbstractMCMC.jl.
+As long as the above functions are defined correctly, Turing will be able to use your external sampler.
+
+The `Turing.Inference.isgibbscomponent(::MySampler)` interface function still exists, but in this version the default has been changed to `true`, so you should not need to overload this.
+
+## Optimisation interface
+
+The Optim.jl interface has been removed (so you cannot call `Optim.optimize` directly on Turing models).
+You can use the `maximum_likelihood` or `maximum_a_posteriori` functions with an Optim.jl solver instead (via Optimization.jl: see https://docs.sciml.ai/Optimization/stable/optimization_packages/optim/ for documentation of the available solvers).
+
+## Internal changes
+
+The constructors of `OptimLogDensity` have been replaced with a single constructor, `OptimLogDensity(::DynamicPPL.LogDensityFunction)`.
 
 # 0.41.4
 
