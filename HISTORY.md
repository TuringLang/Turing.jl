--- conflicted
+++ resolved
@@ -8,24 +8,16 @@
 
 In particular, you now only need to define the following functions:
 
-<<<<<<< HEAD
-  - AbstractMCMC.step(rng::Random.AbstractRNG, model::AbstractMCMC.LogDensityModel, ::MySampler; kwargs...) (and also a method with `state`, and the corresponding `step_warmup` methods if needed)
-  - AbstractMCMC.getparams(::MySamplerState)               -> Vector{<:Real}
-  - AbstractMCMC.getstats(::MySamplerState)                -> NamedTuple
-  - AbstractMCMC.requires_unconstrained_space(::MySampler) -> Bool (default `true`)
-=======
   - `AbstractMCMC.step(rng::Random.AbstractRNG, model::AbstractMCMC.LogDensityModel, ::MySampler; kwargs...)` (and also a method with `state`, and the corresponding `step_warmup` methods if needed)
   - `AbstractMCMC.getparams(::MySamplerState)`               -> Vector{<:Real}
   - `AbstractMCMC.getstats(::MySamplerState)`                -> NamedTuple
   - `AbstractMCMC.requires_unconstrained_space(::MySampler)` -> Bool (default `true`)
->>>>>>> b59947ae
 
 This means that you only need to depend on AbstractMCMC.jl.
 As long as the above functions are defined correctly, Turing will be able to use your external sampler.
 
 The `Turing.Inference.isgibbscomponent(::MySampler)` interface function still exists, but in this version the default has been changed to `true`, so you should not need to overload this.
 
-<<<<<<< HEAD
 ## **AdvancedVI 0.6**
 
 Turing.jl v0.42 updates `AdvancedVI.jl` compatibility to 0.6 (we skipped the breaking 0.5 update as it does not introduce new features).
@@ -115,7 +107,7 @@
 ```julia
 vi(model, q, n_iters; algorithm=FisherMinBatchMatch())
 ```
-=======
+
 # 0.41.4
 
 Fixed a bug where the `check_model=false` keyword argument would not be respected when sampling with multiple threads or cores.
@@ -131,7 +123,6 @@
 In Gibbs sampling, some variables are sampled with a component sampler, while holding other variables conditioned to their current values. Usually one e.g. takes turns sampling one variable with HMC and the other with a particle sampler. However, sometimes the posterior distribution of one variable is known analytically, given the conditioned values of other variables. `GibbsConditional` provides a way to implement these analytically known conditional posteriors and use them as component samplers for Gibbs. See the docstring of `GibbsConditional` for details.
 
 Note that `GibbsConditional` used to exist in Turing.jl until v0.36, at which it was removed when the whole Gibbs sampler was rewritten. This reintroduces the same functionality, though with a slightly different interface.
->>>>>>> b59947ae
 
 # 0.41.1
 
