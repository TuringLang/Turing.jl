# 0.42.0

<<<<<<< HEAD
## **AdvancedVI 0.6**

Turing.jl v0.42 updates `AdvancedVI.jl` compatibility to 0.6 (we skipped the breaking 0.5 update as it does not introduce new features).
`AdvancedVI.jl@0.6` introduces major structural changes including breaking changes to the interface and multiple new features.
The summary of the changes below are the things that affect the end-users of Turing.
For a more comprehensive list of changes, please refer to the [changelogs](https://github.com/TuringLang/AdvancedVI.jl/blob/main/HISTORY.md) in `AdvancedVI`.

### Breaking Changes

A new level of interface for defining different variational algorithms has been introduced in `AdvancedVI` v0.5. As a result, the function `Turing.vi` now receives a keyword argument `algorithm`. The object `algorithm <: AdvancedVI.AbstractVariationalAlgorithm` should now contain all the algorithm-specific configurations. Therefore, keyword arguments of `vi` that were algorithm-specific such as `objective`, `operator`, `averager` and so on, have been moved as fields of the relevant `<: AdvancedVI.AbstractVariationalAlgorithm` structs.
For example,

```julia
vi(model, q, n_iters; objective=RepGradELBO(10), operator=AdvancedVI.ClipScale())
```

is now

```julia
vi(
    model,
    q,
    n_iters;
    algorithm=KLMinRepGradDescent(adtype; n_samples=10, operator=AdvancedVI.ClipScale()),
)
```

Similarly,

```julia
vi(
    model,
    q,
    n_iters;
    objective=RepGradELBO(10; entropy=AdvancedVI.ClosedFormEntropyZeroGradient()),
    operator=AdvancedVI.ProximalLocationScaleEntropy(),
)
```

is now

```julia
vi(model, q, n_iters; algorithm=KLMinRepGradProxDescent(adtype; n_samples=10))
```

Additionally,

  - The default hyperparameters of `DoG`and `DoWG` have been altered.
  - The deprecated `AdvancedVI@0.2`-era interface is now removed.
  - `estimate_objective` now returns the value to be minimized by the optimization algorithm. For example, for ELBO maximization algorithms, `estimate_objective` will return the *negative ELBO*. This is breaking change from the previous behavior where the ELBO was returns.

### New Features

`AdvancedVI@0.6` adds numerous new features including the following new VI algorithms:

  - `KLMinWassFwdBwd`: Also known as "Wasserstein variational inference," this algorithm minimizes the KL divergence under the Wasserstein-2 metric.
  - `KLMinNaturalGradDescent`: This algorithm, also known as "online variational Newton," is the canonical "black-box" natural gradient variational inference algorithm, which minimizes the KL divergence via mirror descent under the KL divergence as the Bregman divergence.
  - `KLMinSqrtNaturalGradDescent`: This is a recent variant of `KLMinNaturalGradDescent` that operates in the Cholesky-factor parameterization of Gaussians instead of precision matrices.
  - `FisherMinBatchMatch`: This algorithm called "batch-and-match," minimizes the variation of the 2nd order fisher divergence via a proximal point-type algorithm.

Any of the new algorithms above can readily be used by simply swappin the `algorithm` keyword argument of `vi`.
For example, to use batch-and-match:
```julia
vi(model, q, n_iters; algorithm=FisherMinBatchMatch())
```
=======
## External sampler interface

The interface for defining an external sampler has been reworked.
In general, implementations of external samplers should now no longer need to depend on Turing.
This is because the interface functions required have been shifted upstream to AbstractMCMC.jl.

In particular, you now only need to define the following functions:

  - AbstractMCMC.step(rng::Random.AbstractRNG, model::AbstractMCMC.LogDensityModel, ::MySampler; kwargs...) (and also a method with `state`, and the corresponding `step_warmup` methods if needed)
  - AbstractMCMC.getparams(::MySamplerState)               -> Vector{<:Real}
  - AbstractMCMC.getstats(::MySamplerState)                -> NamedTuple
  - AbstractMCMC.requires_unconstrained_space(::MySampler) -> Bool (default `true`)

This means that you only need to depend on AbstractMCMC.jl.
As long as the above functions are defined correctly, Turing will be able to use your external sampler.

The `Turing.Inference.isgibbscomponent(::MySampler)` interface function still exists, but in this version the default has been changed to `true`, so you should not need to overload this.
>>>>>>> ea9bb54e

# 0.41.1

The `ModeResult` struct returned by `maximum_a_posteriori` and `maximum_likelihood` can now be wrapped in `InitFromParams()`.
This makes it easier to use the parameters in downstream code, e.g. when specifying initial parameters for MCMC sampling.
For example:

```julia
@model function f()
    # ...
end
model = f()
opt_result = maximum_a_posteriori(model)

sample(model, NUTS(), 1000; initial_params=InitFromParams(opt_result))
```

If you need to access the dictionary of parameters, it is stored in `opt_result.params` but note that this field may change in future breaking releases as that Turing's optimisation interface is slated for overhaul in the near future.

# 0.41.0

## DynamicPPL 0.38

Turing.jl v0.41 brings with it all the underlying changes in DynamicPPL 0.38.
Please see [the DynamicPPL changelog](https://github.com/TuringLang/DynamicPPL.jl/blob/main/HISTORY.md) for full details: in this section we only describe the changes that will directly affect end-users of Turing.jl.

### Performance

A number of functions such as `returned` and `predict` will have substantially better performance in this release.

### `ProductNamedTupleDistribution`

`Distributions.ProductNamedTupleDistribution` can now be used on the right-hand side of `~` in Turing models.

### Initial parameters

**Initial parameters for MCMC sampling must now be specified in a different form.**
You still need to use the `initial_params` keyword argument to `sample`, but the allowed values are different.
For almost all samplers in Turing.jl (except `Emcee`) this should now be a `DynamicPPL.AbstractInitStrategy`.

There are three kinds of initialisation strategies provided out of the box with Turing.jl (they are exported so you can use these directly with `using Turing`):

  - `InitFromPrior()`: Sample from the prior distribution. This is the default for most samplers in Turing.jl (if you don't specify `initial_params`).

  - `InitFromUniform(a, b)`: Sample uniformly from `[a, b]` in linked space. This is the default for Hamiltonian samplers. If `a` and `b` are not specified it defaults to `[-2, 2]`, which preserves the behaviour in previous versions (and mimics that of Stan).
  - `InitFromParams(p)`: Explicitly provide a set of initial parameters. **Note: `p` must be either a `NamedTuple` or an `AbstractDict{<:VarName}`; it can no longer be a `Vector`.** Parameters must be provided in unlinked space, even if the sampler later performs linking.
    
      + For this release of Turing.jl, you can also provide a `NamedTuple` or `AbstractDict{<:VarName}` and this will be automatically wrapped in `InitFromParams` for you. This is an intermediate measure for backwards compatibility, and will eventually be removed.

This change is made because Vectors are semantically ambiguous.
It is not clear which element of the vector corresponds to which variable in the model, nor is it clear whether the parameters are in linked or unlinked space.
Previously, both of these would depend on the internal structure of the VarInfo, which is an implementation detail.
In contrast, the behaviour of `AbstractDict`s and `NamedTuple`s is invariant to the ordering of variables and it is also easier for readers to understand which variable is being set to which value.

If you were previously using `varinfo[:]` to extract a vector of initial parameters, you can now use `Dict(k => varinfo[k] for k in keys(varinfo)` to extract a Dict of initial parameters.

For more details about initialisation you can also refer to [the main TuringLang docs](https://turinglang.org/docs/usage/sampling-options/#specifying-initial-parameters), and/or the [DynamicPPL API docs](https://turinglang.org/DynamicPPL.jl/stable/api/#DynamicPPL.InitFromPrior).

### `resume_from` and `loadstate`

The `resume_from` keyword argument to `sample` is now removed.
Instead of `sample(...; resume_from=chain)` you can use `sample(...; initial_state=loadstate(chain))` which is entirely equivalent.
`loadstate` is exported from Turing now instead of in DynamicPPL.

Note that `loadstate` only works for `MCMCChains.Chains`.
For FlexiChains users please consult the FlexiChains docs directly where this functionality is described in detail.

### `pointwise_logdensities`

`pointwise_logdensities(model, chn)`, `pointwise_loglikelihoods(...)`, and `pointwise_prior_logdensities(...)` now return an `MCMCChains.Chains` object if `chn` is itself an `MCMCChains.Chains` object.
The old behaviour of returning an `OrderedDict` is still available: you just need to pass `OrderedDict` as the third argument, i.e., `pointwise_logdensities(model, chn, OrderedDict)`.

## Initial step in MCMC sampling

HMC and NUTS samplers no longer take an extra single step before starting the chain.
This means that if you do not discard any samples at the start, the first sample will be the initial parameters (which may be user-provided).

Note that if the initial sample is included, the corresponding sampler statistics will be `missing`.
Due to a technical limitation of MCMCChains.jl, this causes all indexing into MCMCChains to return `Union{Float64, Missing}` or similar.
If you want the old behaviour, you can discard the first sample (e.g. using `discard_initial=1`).

# 0.40.5

Bump Optimization.jl compatibility to include v5.

# 0.40.4

Fixes a bug where `initial_state` was not respected for NUTS if `resume_from` was not also specified.

# 0.40.3

This patch makes the `resume_from` keyword argument work correctly when sampling multiple chains.

In the process this also fixes a method ambiguity caused by a bugfix in DynamicPPL 0.37.2.

This patch means that if you are using `RepeatSampler()` to sample from a model, and you want to obtain `MCMCChains.Chains` from it, you need to specify `sample(...; chain_type=MCMCChains.Chains)`.
This only applies if the sampler itself is a `RepeatSampler`; it doesn't apply if you are using `RepeatSampler` _within_ another sampler like Gibbs.

# 0.40.2

`sample(model, NUTS(), N; verbose=false)` now suppresses the 'initial step size' message.

# 0.40.1

Extra release to trigger Documenter.jl build (when 0.40.0 was released GitHub was having an outage).
There are no code changes.

# 0.40.0

## Breaking changes

**DynamicPPL 0.37**

Turing.jl v0.40 updates DynamicPPL compatibility to 0.37.
The summary of the changes provided here is intended for end-users of Turing.
If you are a package developer, or would otherwise like to understand these changes in-depth, please see [the DynamicPPL changelog](https://github.com/TuringLang/DynamicPPL.jl/blob/main/HISTORY.md#0370).

  - **`@submodel`** is now completely removed; please use `to_submodel`.

  - **Prior and likelihood calculations** are now completely separated in Turing. Previously, the log-density used to be accumulated in a single field and thus there was no clear way to separate prior and likelihood components.
    
      + **`@addlogprob! f`**, where `f` is a float, now adds to the likelihood by default.
      + You can instead use **`@addlogprob! (; logprior=x, loglikelihood=y)`** to control which log-density component to add to.
      + This means that usage of `PriorContext` and `LikelihoodContext` is no longer needed, and these have now been removed.
  - The special **`__context__`** variable has been removed. If you still need to access the evaluation context, it is now available as `__model__.context`.

**Log-density in chains**

When sampling from a Turing model, the resulting `MCMCChains.Chains` object now contains not only the log-joint (accessible via `chain[:lp]`) but also the log-prior and log-likelihood (`chain[:logprior]` and `chain[:loglikelihood]` respectively).

These values now correspond to the log density of the sampled variables exactly as per the model definition / user parameterisation and thus will ignore any linking (transformation to unconstrained space).
For example, if the model is `@model f() = x ~ LogNormal()`, `chain[:lp]` would always contain the value of `logpdf(LogNormal(), x)` for each sampled value of `x`.
Previously these values could be incorrect if linking had occurred: some samplers would return `logpdf(Normal(), log(x))` i.e. the log-density with respect to the transformed distribution.

**Gibbs sampler**

When using Turing's Gibbs sampler, e.g. `Gibbs(:x => MH(), :y => HMC(0.1, 20))`, the conditioned variables (for example `y` during the MH step, or `x` during the HMC step) are treated as true observations.
Thus the log-density associated with them is added to the likelihood.
Previously these would effectively be added to the prior (in the sense that if `LikelihoodContext` was used they would be ignored).
This is unlikely to affect users but we mention it here to be explicit.
This change only affects the log probabilities as the Gibbs component samplers see them; the resulting chain will include the usual log prior, likelihood, and joint, as described above.

**Particle Gibbs**

Previously, only 'true' observations (i.e., `x ~ dist` where `x` is a model argument or conditioned upon) would trigger resampling of particles.
Specifically, there were two cases where resampling would not be triggered:

  - Calls to `@addlogprob!`
  - Gibbs-conditioned variables: e.g. `y` in `Gibbs(:x => PG(20), :y => MH())`

Turing 0.40 changes this such that both of the above cause resampling.
(The second case follows from the changes to the Gibbs sampler, see above.)

This release also fixes a bug where, if the model ended with one of these statements, their contribution to the particle weight would be ignored, leading to incorrect results.

The changes above also mean that certain models that previously worked with PG-within-Gibbs may now error.
Specifically this is likely to happen when the dimension of the model is variable.
For example:

```julia
@model function f()
    x ~ Bernoulli()
    if x
        y1 ~ Normal()
    else
        y1 ~ Normal()
        y2 ~ Normal()
    end
    # (some likelihood term...)
end
sample(f(), Gibbs(:x => PG(20), (:y1, :y2) => MH()), 100)
```

This sampler now cannot be used for this model because depending on which branch is taken, the number of observations will be different.
To use PG-within-Gibbs, the number of observations that the PG component sampler sees must be constant.
Thus, for example, this will still work if `x`, `y1`, and `y2` are grouped together under the PG component sampler.

If you absolutely require the old behaviour, we recommend using Turing.jl v0.39, but also thinking very carefully about what the expected behaviour of the model is, and checking that Turing is sampling from it correctly (note that the behaviour on v0.39 may in general be incorrect because of the fact that Gibbs-conditioned variables did not trigger resampling).
We would also welcome any GitHub issues highlighting such problems.
Our support for dynamic models is incomplete and is liable to undergo further changes.

## Other changes

  - Sampling using `Prior()` should now be about twice as fast because we now avoid evaluating the model twice on every iteration.
  - `Turing.Inference.Transition` now has different fields.
    If `t isa Turing.Inference.Transition`, `t.stat` is always a NamedTuple, not `nothing` (if it genuinely has no information then it's an empty NamedTuple).
    Furthermore, `t.lp` has now been split up into `t.logprior` and `t.loglikelihood` (see also 'Log-density in chains' section above).

# 0.39.10

Added a compatibility entry for DataStructures v0.19.

# 0.39.9

Revert a bug introduced in 0.39.5 in the external sampler interface.
For Turing 0.39, external samplers should define

```
Turing.Inference.getparams(::DynamicPPL.Model, ::MySamplerTransition)
```

rather than

```
AbstractMCMC.getparams(::DynamicPPL.Model, ::MySamplerState)
```

to obtain a vector of parameters from the model.

Note that this may change in future breaking releases.

# 0.39.8

MCMCChains.jl doesn't understand vector- or matrix-valued variables, and in Turing we split up such values into their individual components.
This patch carries out some internal refactoring to avoid splitting up VarNames until absolutely necessary.
There are no user-facing changes in this patch.

# 0.39.7

Update compatibility to AdvancedPS 0.7 and Libtask 0.9.

These new libraries provide significant speedups for particle MCMC methods.

# 0.39.6

Bumped compatibility of AbstractPPL to include 0.13.

# 0.39.5

Fixed a bug where sampling with an `externalsampler` would not set the log probability density inside the resulting chain.
Note that there are still potentially bugs with the log-Jacobian term not being correctly included.
A fix is being worked on.

# 0.39.4

Bumped compatibility of AbstractPPL to include 0.12.

# 0.39.3

Improved the performance of `Turing.Inference.getparams` when called with an untyped VarInfo as the second argument, by first converting to a typed VarInfo.
This makes, for example, the post-sampling Chains construction for `Prior()` run much faster.

# 0.39.2

Fixed a bug in the support of `OrderedLogistic` (by changing the minimum from 0 to 1).

# 0.39.1

No changes from 0.39.0 — this patch is released just to re-trigger a Documenter.jl run.

# 0.39.0

## Update to the AdvancedVI interface

Turing's variational inference interface was updated to match version 0.4 version of AdvancedVI.jl.

AdvancedVI v0.4 introduces various new features:

  - location-scale families with dense scale matrices,
  - parameter-free stochastic optimization algorithms like `DoG` and `DoWG`,
  - proximal operators for stable optimization,
  - the sticking-the-landing control variate for faster convergence, and
  - the score gradient estimator for non-differentiable targets.

Please see the [Turing API documentation](https://turinglang.org/Turing.jl/stable/api/#Variational-inference), and [AdvancedVI's documentation](https://turinglang.org/AdvancedVI.jl/stable/), for more details.

## Removal of Turing.Essential

The Turing.Essential module has been removed.
Anything exported from there can be imported from either `Turing` or `DynamicPPL`.

## `@addlogprob!`

The `@addlogprob!` macro is now exported from Turing, making it officially part of the public interface.

# 0.38.6

Added compatibility with AdvancedHMC 0.8.

# 0.38.5

Added compatibility with ForwardDiff v1.

# 0.38.4

The minimum Julia version was increased to 1.10.2 (from 1.10.0).
On versions before 1.10.2, `sample()` took an excessively long time to run (probably due to compilation).

# 0.38.3

`getparams(::Model, ::AbstractVarInfo)` now returns an empty `Float64[]` if the VarInfo contains no parameters.

# 0.38.2

Bump compat for `MCMCChains` to `7`.
By default, summary statistics and quantiles for chains are no longer printed; to access these you should use `describe(chain)`.

# 0.38.1

The method `Bijectors.bijector(::DynamicPPL.Model)` was moved to DynamicPPL.jl.

# 0.38.0

## DynamicPPL version

DynamicPPL compatibility has been bumped to 0.36.
This brings with it a number of changes: the ones most likely to affect you are submodel prefixing and conditioning.
Variables in submodels are now represented correctly with field accessors.
For example:

```julia
using Turing
@model inner() = x ~ Normal()
@model outer() = a ~ to_submodel(inner())
```

`keys(VarInfo(outer()))` now returns `[@varname(a.x)]` instead of `[@varname(var"a.x")]`

Furthermore, you can now either condition on the outer model like `outer() | (@varname(a.x) => 1.0)`, or the inner model like `inner() | (@varname(x) => 1.0)`.
If you use the conditioned inner model as a submodel, the conditioning will still apply correctly.

Please see [the DynamicPPL release notes](https://github.com/TuringLang/DynamicPPL.jl/releases/tag/v0.36.0) for fuller details.

## Gibbs sampler

Turing's Gibbs sampler now allows for more complex `VarName`s, such as `x[1]` or `x.a`, to be used.
For example, you can now do this:

```julia
@model function f()
    x = Vector{Float64}(undef, 2)
    x[1] ~ Normal()
    return x[2] ~ Normal()
end
sample(f(), Gibbs(@varname(x[1]) => MH(), @varname(x[2]) => MH()), 100)
```

Performance for the cases which used to previously work (i.e. `VarName`s like `x` which only consist of a single symbol) is unaffected, and `VarNames` with only field accessors (e.g. `x.a`) should be equally fast.
It is possible that `VarNames` with indexing (e.g. `x[1]`) may be slower (although this is still an improvement over not working at all!).
If you find any cases where you think the performance is worse than it should be, please do file an issue.

# 0.37.1

`maximum_a_posteriori` and `maximum_likelihood` now perform sanity checks on the model before running the optimisation.
To disable this, set the keyword argument `check_model=false`.

# 0.37.0

## Breaking changes

### Gibbs constructors

0.37 removes the old Gibbs constructors deprecated in 0.36.

### Remove Zygote support

Zygote is no longer officially supported as an automatic differentiation backend, and `AutoZygote` is no longer exported. You can continue to use Zygote by importing `AutoZygote` from ADTypes and it may well continue to work, but it is no longer tested and no effort will be expended to fix it if something breaks.

[Mooncake](https://github.com/compintell/Mooncake.jl/) is the recommended replacement for Zygote.

### DynamicPPL 0.35

Turing.jl v0.37 uses DynamicPPL v0.35, which brings with it several breaking changes:

  - The right hand side of `.~` must from now on be a univariate distribution.
  - Indexing `VarInfo` objects by samplers has been removed completely.
  - The order in which nested submodel prefixes are applied has been reversed.
  - The arguments for the constructor of `LogDensityFunction` have changed. `LogDensityFunction` also now satisfies the `LogDensityProblems` interface, without needing a wrapper object.

For more details about all of the above, see the changelog of DynamicPPL [here](https://github.com/TuringLang/DynamicPPL.jl/releases/tag/v0.35.0).

### Export list

Turing.jl's export list has been cleaned up a fair bit. This affects what is imported into your namespace when you do an unqualified `using Turing`. You may need to import things more explicitly than before.

  - The `DynamicPPL` and `AbstractMCMC` modules are no longer exported. You will need to `import DynamicPPL` or `using DynamicPPL: DynamicPPL` (likewise `AbstractMCMC`) yourself, which in turn means that they have to be made available in your project environment.

  - `@logprob_str` and `@prob_str` have been removed following a long deprecation period.
  - We no longer re-export everything from `Bijectors` and `Libtask`. To get around this, add `using Bijectors` or `using Libtask` at the top of your script (but we recommend using more selective imports).
    
      + We no longer export `Bijectors.ordered`. If you were using `ordered`, even Bijectors does not (currently) export this. You will have to manually import it with `using Bijectors: ordered`.

On the other hand, we have added a few more exports:

  - `DynamicPPL.returned` and `DynamicPPL.prefix` are exported (for use with submodels).
  - `LinearAlgebra.I` is exported for convenience.

# 0.36.0

## Breaking changes

0.36.0 introduces a new Gibbs sampler. It's been included in several previous releases as `Turing.Experimental.Gibbs`, but now takes over the old Gibbs sampler, which gets removed completely.

The new Gibbs sampler currently supports the same user-facing interface as the old one, but the old constructors have been deprecated, and will be removed in the future. Also, given that the internals have been completely rewritten in a very different manner, there may be accidental breakage that we haven't anticipated. Please report any you find.

`GibbsConditional` has also been removed. It was never very user-facing, but it was exported, so technically this is breaking.

The old Gibbs constructor relied on being called with several subsamplers, and each of the constructors of the subsamplers would take as arguments the symbols for the variables that they are to sample, e.g. `Gibbs(HMC(:x), MH(:y))`. This constructor has been deprecated, and will be removed in the future. The new constructor works by mapping symbols, `VarName`s, or iterables thereof to samplers, e.g. `Gibbs(x=>HMC(), y=>MH())`, `Gibbs(@varname(x) => HMC(), @varname(y) => MH())`, `Gibbs((:x, :y) => NUTS(), :z => MH())`. This allows more granular specification of which sampler to use for which variable.

Likewise, the old constructor for calling one subsampler more often than another, `Gibbs((HMC(0.01, 4, :x), 2), (MH(:y), 1))` has been deprecated. The new way to do this is to use `RepeatSampler`, also introduced at this version: `Gibbs(@varname(x) => RepeatSampler(HMC(0.01, 4), 2), @varname(y) => MH())`.

# 0.35.0

## Breaking changes

Julia 1.10 is now the minimum required version for Turing.

Tapir.jl has been removed and replaced with its successor, Mooncake.jl.
You can use Mooncake.jl by passing `adbackend=AutoMooncake(; config=nothing)` to the relevant samplers.

Support for Tracker.jl as an AD backend has been removed.

# 0.33.0

## Breaking changes

The following exported functions have been removed:

  - `constrained_space`
  - `get_parameter_bounds`
  - `optim_objective`
  - `optim_function`
  - `optim_problem`

The same functionality is now offered by the new exported functions

  - `maximum_likelihood`
  - `maximum_a_posteriori`

# 0.30.5

  - `essential/ad.jl` is removed, `ForwardDiff` and `ReverseDiff` integrations via `LogDensityProblemsAD` are moved to `DynamicPPL` and live in corresponding package extensions.
  - `LogDensityProblemsAD.ADgradient(ℓ::DynamicPPL.LogDensityFunction)` (i.e. the single argument method) is moved to `Inference` module. It will create `ADgradient` using the `adtype` information stored in `context` field of `ℓ`.
  - `getADbackend` function is renamed to `getADType`, the interface is preserved, but packages that previously used `getADbackend` should be updated to use `getADType`.
  - `TuringTag` for ForwardDiff is also removed, now `DynamicPPLTag` is defined in `DynamicPPL` package and should serve the same [purpose](https://www.stochasticlifestyle.com/improved-forwarddiff-jl-stacktraces-with-package-tags/).

# 0.30.0

  - [`ADTypes.jl`](https://github.com/SciML/ADTypes.jl) replaced Turing's global AD backend. Users should now specify the desired `ADType` directly in sampler constructors, e.g., `HMC(0.1, 10; adtype=AutoForwardDiff(; chunksize))`, or `HMC(0.1, 10; adtype=AutoReverseDiff(false))` (`false` indicates not to use compiled tape).
  - Interface functions such as `ADBackend`, `setadbackend`, `setadsafe`, `setchunksize`, and `setrdcache` are deprecated and will be removed in a future release.
  - Removed the outdated `verifygrad` function.
  - Updated to a newer version of `LogDensityProblemsAD` (v1.7).

# 0.12.0

  - The interface for defining new distributions with constrained support and making them compatible with `Turing` has changed. To make a custom distribution type `CustomDistribution` compatible with `Turing`, the user needs to define the method `bijector(d::CustomDistribution)` that returns an instance of type `Bijector` implementing the `Bijectors.Bijector` API.
  - `~` is now thread-safe when used for observations, but not assumptions (non-observed model parameters) yet.
  - There were some performance improvements in the automatic differentiation (AD) of functions in `DistributionsAD` and `Bijectors`, leading to speeds closer to and sometimes faster than Stan's.
  - An `HMC` initialization bug was fixed. `HMC` initialization in Turing is now consistent with Stan's.
  - Sampling from the prior is now possible using `sample`.
  - `psample` is now deprecated in favour of `sample(model, sampler, parallel_method, n_samples, n_chains)` where `parallel_method` can be either `MCMCThreads()` or `MCMCDistributed()`. `MCMCThreads` will use your available threads to sample each chain (ensure that you have the environment variable `JULIA_NUM_THREADS` set to the number of threads you want to use), and `MCMCDistributed` will dispatch chain sampling to each available process (you can add processes with `addprocs()`).
  - Turing now uses `AdvancedMH.jl` v0.5, which mostly provides behind-the-scenes restructuring.
  - Custom expressions and macros can be interpolated in the `@model` definition with `$`; it is possible to use `@.` also for assumptions (non-observed model parameters) and observations.
  - The macros `@varinfo`, `@logpdf`, and `@sampler` are removed. Instead, one can access the internal variables `_varinfo`, `_model`, `_sampler`, and `_context` in the `@model` definition.
  - Additional constructors for `SMC` and `PG` make it easier to choose the resampling method and threshold.

# 0.11.0

  - Removed some extraneous imports and dependencies ([#1182](https://github.com/TuringLang/Turing.jl/pull/1182))
  - Minor backend changes to `sample` and `psample`, which now use functions defined upstream in AbstractMCMC.jl ([#1187](https://github.com/TuringLang/Turing.jl/pull/1187))
  - Fix for an AD-related crash ([#1202](https://github.com/TuringLang/Turing.jl/pull/1202))
  - StatsBase compat update to 0.33 ([#1185](https://github.com/TuringLang/Turing.jl/pull/1185))
  - Bugfix for ReverseDiff caching and memoization ([#1208](https://github.com/TuringLang/Turing.jl/pull/1208))
  - BREAKING: `VecBinomialLogit` is now removed. Also `BernoulliLogit` is added ([#1214](https://github.com/TuringLang/Turing.jl/pull/1214))
  - Bugfix for cases where dynamic models were breaking with HMC methods ([#1217](https://github.com/TuringLang/Turing.jl/pull/1217))
  - Updates to allow AdvancedHMC 0.2.23 ([#1218](https://github.com/TuringLang/Turing.jl/pull/1218))
  - Add more informative error messages for SMC ([#900](https://github.com/TuringLang/Turing.jl/pull/900))

# 0.10.1

  - Fix bug where arrays with mixed integers, floats, and missing values were not being passed to the `MCMCChains.Chains` constructor properly [#1180](https://github.com/TuringLang/Turing.jl/pull/1180).

# 0.10.0

  - Update elliptical slice sampling to use [EllipticalSliceSampling.jl](https://github.com/TuringLang/EllipticalSliceSampling.jl) on the backend. [#1145](https://github.com/TuringLang/Turing.jl/pull/1145). Nothing should change from a front-end perspective -- you can still call `sample(model, ESS(), 1000)`.
  - Added default progress loggers in [#1149](https://github.com/TuringLang/Turing.jl/pull/1149).
  - The symbols used to define the AD backend have changed to be the lowercase form of the package name used for AD. `forward_diff` is now `forwarddiff`, `reverse_diff` is now `tracker`, and `zygote` and `reversediff` are newly supported (see below). `forward_diff` and `reverse_diff` are deprecated and are slated to be removed.
  - Turing now has experimental support for Zygote.jl ([#783](https://github.com/TuringLang/Turing.jl/pull/783)) and ReverseDiff.jl ([#1170](https://github.com/TuringLang/Turing.jl/pull/1170)) AD backends. Both backends are experimental, so please report any bugs you find. Zygote does not allow mutation within your model, so please be aware of this issue. You can enable Zygote with `Turing.setadbackend(:zygote)` and you can enable ReverseDiff with `Turing.setadbackend(:reversediff)`, though to use either you must import the package with `using Zygote` or `using ReverseDiff`. `for` loops are not recommended for ReverseDiff or Zygote -- see [performance tips](https://turinglang.org/dev/docs/using-turing/performancetips#special-care-for-codetrackercode-and-codezygotecode) for more information.
  - Fix MH indexing bug [#1135](https://github.com/TuringLang/Turing.jl/pull/1135).
  - Fix MH array sampling [#1167](https://github.com/TuringLang/Turing.jl/pull/1167).
  - Fix bug in VI where the bijectors where being inverted incorrectly [#1168](https://github.com/TuringLang/Turing.jl/pull/1168).
  - The Gibbs sampler handles state better by passing `Transition` structs to the local samplers ([#1169](https://github.com/TuringLang/Turing.jl/pull/1169) and [#1166](https://github.com/TuringLang/Turing.jl/pull/1166)).

# 0.4.0-alpha

  - Fix compatibility with Julia 0.6 [#341, #330, #293]
  - Support of Stan interface [#343, #326]
  - Fix Binomial distribution for gradients. [#311]
  - Stochastic gradient Hamiltonian Monte Carlo [#201]; Stochastic gradient Langevin dynamics [#27]
  - More particle MCMC family samplers: PIMH & PMMH [#364, #369]
  - Disable adaptive resampling for CSMC [#357]
  - Fix resampler for SMC [#338]
  - Interactive particle MCMC [#334]
  - Add type alias CSMC for PG [#333]
  - Fix progress meter [#317]

# 0.3

  - NUTS implementation #188
  - HMC: Transforms of ϵ for each variable #67 (replace with introducing mass matrix)
  - Finish: Sampler (internal) interface design #107
  - Substantially improve performance of HMC and Gibbs #7
  - Vectorising likelihood computations #117 #255
  - Remove obsolete `randoc`, `randc`? #156
  - Support truncated distribution. #87
  - Refactoring code: Unify VarInfo, Trace, TaskLocalStorage #96
  - Refactoring code: Better gradient interface #97

# 0.2

  - Gibbs sampler ([#73])
  - HMC for constrained variables ([#66]; no support for varying dimensions)
  - Added support for `Mamba.Chain` ([#90]): describe, plot etc.
  - New interface design ([#55]), ([#104])
  - Bugfixes and general improvements (e.g. `VarInfo` [#96])

# 0.1.0

  - Initial support for Hamiltonian Monte Carlo (no support for discrete/constrained variables)
  - Require Julia 0.5
  - Bugfixes and general improvements

# 0.0.1-0.0.4

The initial releases of Turing.

  - Particle MCMC, SMC, IS
  - Implemented [copying for Julia Task](https://github.com/JuliaLang/julia/pull/15078)
  - Implemented copy-on-write data structure `TArray` for Tasks<|MERGE_RESOLUTION|>--- conflicted
+++ resolved
@@ -1,6 +1,23 @@
 # 0.42.0
 
-<<<<<<< HEAD
+## External sampler interface
+
+The interface for defining an external sampler has been reworked.
+In general, implementations of external samplers should now no longer need to depend on Turing.
+This is because the interface functions required have been shifted upstream to AbstractMCMC.jl.
+
+In particular, you now only need to define the following functions:
+
+  - AbstractMCMC.step(rng::Random.AbstractRNG, model::AbstractMCMC.LogDensityModel, ::MySampler; kwargs...) (and also a method with `state`, and the corresponding `step_warmup` methods if needed)
+  - AbstractMCMC.getparams(::MySamplerState)               -> Vector{<:Real}
+  - AbstractMCMC.getstats(::MySamplerState)                -> NamedTuple
+  - AbstractMCMC.requires_unconstrained_space(::MySampler) -> Bool (default `true`)
+
+This means that you only need to depend on AbstractMCMC.jl.
+As long as the above functions are defined correctly, Turing will be able to use your external sampler.
+
+The `Turing.Inference.isgibbscomponent(::MySampler)` interface function still exists, but in this version the default has been changed to `true`, so you should not need to overload this.
+
 ## **AdvancedVI 0.6**
 
 Turing.jl v0.42 updates `AdvancedVI.jl` compatibility to 0.6 (we skipped the breaking 0.5 update as it does not introduce new features).
@@ -66,25 +83,6 @@
 ```julia
 vi(model, q, n_iters; algorithm=FisherMinBatchMatch())
 ```
-=======
-## External sampler interface
-
-The interface for defining an external sampler has been reworked.
-In general, implementations of external samplers should now no longer need to depend on Turing.
-This is because the interface functions required have been shifted upstream to AbstractMCMC.jl.
-
-In particular, you now only need to define the following functions:
-
-  - AbstractMCMC.step(rng::Random.AbstractRNG, model::AbstractMCMC.LogDensityModel, ::MySampler; kwargs...) (and also a method with `state`, and the corresponding `step_warmup` methods if needed)
-  - AbstractMCMC.getparams(::MySamplerState)               -> Vector{<:Real}
-  - AbstractMCMC.getstats(::MySamplerState)                -> NamedTuple
-  - AbstractMCMC.requires_unconstrained_space(::MySampler) -> Bool (default `true`)
-
-This means that you only need to depend on AbstractMCMC.jl.
-As long as the above functions are defined correctly, Turing will be able to use your external sampler.
-
-The `Turing.Inference.isgibbscomponent(::MySampler)` interface function still exists, but in this version the default has been changed to `true`, so you should not need to overload this.
->>>>>>> ea9bb54e
 
 # 0.41.1
 
