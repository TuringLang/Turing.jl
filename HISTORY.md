--- conflicted
+++ resolved
@@ -1,4 +1,3 @@
-<<<<<<< HEAD
 # 0.41.0
 
 HMC and NUTS samplers no longer take an extra single step before starting the chain.
@@ -7,11 +6,10 @@
 Note that if the initial sample is included, the corresponding sampler statistics will be `missing`.
 Due to a technical limitation of MCMCChains.jl, this causes all indexing into MCMCChains to return `Union{Float64, Missing}` or similar.
 If you want the old behaviour, you can discard the first sample (e.g. using `discard_initial=1`).
-=======
+
 # 0.40.5
 
 Bump Optimization.jl compatibility to include v5.
->>>>>>> cabe73fd
 
 # 0.40.4
 
