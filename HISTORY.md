<<<<<<< HEAD
# 0.40.0

[...]
=======
# 0.39.8

MCMCChains.jl doesn't understand vector- or matrix-valued variables, and in Turing we split up such values into their individual components.
This patch carries out some internal refactoring to avoid splitting up VarNames until absolutely necessary.
There are no user-facing changes in this patch.
>>>>>>> d0510b19

# 0.39.7

Update compatibility to AdvancedPS 0.7 and Libtask 0.9.

These new libraries provide significant speedups for particle MCMC methods.

# 0.39.6

Bumped compatibility of AbstractPPL to include 0.13.

# 0.39.5

Fixed a bug where sampling with an `externalsampler` would not set the log probability density inside the resulting chain.
Note that there are still potentially bugs with the log-Jacobian term not being correctly included.
A fix is being worked on.

# 0.39.4

Bumped compatibility of AbstractPPL to include 0.12.

# 0.39.3

Improved the performance of `Turing.Inference.getparams` when called with an untyped VarInfo as the second argument, by first converting to a typed VarInfo.
This makes, for example, the post-sampling Chains construction for `Prior()` run much faster.

# 0.39.2

Fixed a bug in the support of `OrderedLogistic` (by changing the minimum from 0 to 1).

# 0.39.1

No changes from 0.39.0 — this patch is released just to re-trigger a Documenter.jl run.

# 0.39.0

## Update to the AdvancedVI interface

Turing's variational inference interface was updated to match version 0.4 version of AdvancedVI.jl.

AdvancedVI v0.4 introduces various new features:

  - location-scale families with dense scale matrices,
  - parameter-free stochastic optimization algorithms like `DoG` and `DoWG`,
  - proximal operators for stable optimization,
  - the sticking-the-landing control variate for faster convergence, and
  - the score gradient estimator for non-differentiable targets.

Please see the [Turing API documentation](https://turinglang.org/Turing.jl/stable/api/#Variational-inference), and [AdvancedVI's documentation](https://turinglang.org/AdvancedVI.jl/stable/), for more details.

## Removal of Turing.Essential

The Turing.Essential module has been removed.
Anything exported from there can be imported from either `Turing` or `DynamicPPL`.

## `@addlogprob!`

The `@addlogprob!` macro is now exported from Turing, making it officially part of the public interface.

# 0.38.6

Added compatibility with AdvancedHMC 0.8.

# 0.38.5

Added compatibility with ForwardDiff v1.

# 0.38.4

The minimum Julia version was increased to 1.10.2 (from 1.10.0).
On versions before 1.10.2, `sample()` took an excessively long time to run (probably due to compilation).

# 0.38.3

`getparams(::Model, ::AbstractVarInfo)` now returns an empty `Float64[]` if the VarInfo contains no parameters.

# 0.38.2

Bump compat for `MCMCChains` to `7`.
By default, summary statistics and quantiles for chains are no longer printed; to access these you should use `describe(chain)`.

# 0.38.1

The method `Bijectors.bijector(::DynamicPPL.Model)` was moved to DynamicPPL.jl.

# 0.38.0

## DynamicPPL version

DynamicPPL compatibility has been bumped to 0.36.
This brings with it a number of changes: the ones most likely to affect you are submodel prefixing and conditioning.
Variables in submodels are now represented correctly with field accessors.
For example:

```julia
using Turing
@model inner() = x ~ Normal()
@model outer() = a ~ to_submodel(inner())
```

`keys(VarInfo(outer()))` now returns `[@varname(a.x)]` instead of `[@varname(var"a.x")]`

Furthermore, you can now either condition on the outer model like `outer() | (@varname(a.x) => 1.0)`, or the inner model like `inner() | (@varname(x) => 1.0)`.
If you use the conditioned inner model as a submodel, the conditioning will still apply correctly.

Please see [the DynamicPPL release notes](https://github.com/TuringLang/DynamicPPL.jl/releases/tag/v0.36.0) for fuller details.

## Gibbs sampler

Turing's Gibbs sampler now allows for more complex `VarName`s, such as `x[1]` or `x.a`, to be used.
For example, you can now do this:

```julia
@model function f()
    x = Vector{Float64}(undef, 2)
    x[1] ~ Normal()
    return x[2] ~ Normal()
end
sample(f(), Gibbs(@varname(x[1]) => MH(), @varname(x[2]) => MH()), 100)
```

Performance for the cases which used to previously work (i.e. `VarName`s like `x` which only consist of a single symbol) is unaffected, and `VarNames` with only field accessors (e.g. `x.a`) should be equally fast.
It is possible that `VarNames` with indexing (e.g. `x[1]`) may be slower (although this is still an improvement over not working at all!).
If you find any cases where you think the performance is worse than it should be, please do file an issue.

# 0.37.1

`maximum_a_posteriori` and `maximum_likelihood` now perform sanity checks on the model before running the optimisation.
To disable this, set the keyword argument `check_model=false`.

# 0.37.0

## Breaking changes

### Gibbs constructors

0.37 removes the old Gibbs constructors deprecated in 0.36.

### Remove Zygote support

Zygote is no longer officially supported as an automatic differentiation backend, and `AutoZygote` is no longer exported. You can continue to use Zygote by importing `AutoZygote` from ADTypes and it may well continue to work, but it is no longer tested and no effort will be expended to fix it if something breaks.

[Mooncake](https://github.com/compintell/Mooncake.jl/) is the recommended replacement for Zygote.

### DynamicPPL 0.35

Turing.jl v0.37 uses DynamicPPL v0.35, which brings with it several breaking changes:

  - The right hand side of `.~` must from now on be a univariate distribution.
  - Indexing `VarInfo` objects by samplers has been removed completely.
  - The order in which nested submodel prefixes are applied has been reversed.
  - The arguments for the constructor of `LogDensityFunction` have changed. `LogDensityFunction` also now satisfies the `LogDensityProblems` interface, without needing a wrapper object.

For more details about all of the above, see the changelog of DynamicPPL [here](https://github.com/TuringLang/DynamicPPL.jl/releases/tag/v0.35.0).

### Export list

Turing.jl's export list has been cleaned up a fair bit. This affects what is imported into your namespace when you do an unqualified `using Turing`. You may need to import things more explicitly than before.

  - The `DynamicPPL` and `AbstractMCMC` modules are no longer exported. You will need to `import DynamicPPL` or `using DynamicPPL: DynamicPPL` (likewise `AbstractMCMC`) yourself, which in turn means that they have to be made available in your project environment.

  - `@logprob_str` and `@prob_str` have been removed following a long deprecation period.
  - We no longer re-export everything from `Bijectors` and `Libtask`. To get around this, add `using Bijectors` or `using Libtask` at the top of your script (but we recommend using more selective imports).
    
      + We no longer export `Bijectors.ordered`. If you were using `ordered`, even Bijectors does not (currently) export this. You will have to manually import it with `using Bijectors: ordered`.

On the other hand, we have added a few more exports:

  - `DynamicPPL.returned` and `DynamicPPL.prefix` are exported (for use with submodels).
  - `LinearAlgebra.I` is exported for convenience.

# 0.36.0

## Breaking changes

0.36.0 introduces a new Gibbs sampler. It's been included in several previous releases as `Turing.Experimental.Gibbs`, but now takes over the old Gibbs sampler, which gets removed completely.

The new Gibbs sampler currently supports the same user-facing interface as the old one, but the old constructors have been deprecated, and will be removed in the future. Also, given that the internals have been completely rewritten in a very different manner, there may be accidental breakage that we haven't anticipated. Please report any you find.

`GibbsConditional` has also been removed. It was never very user-facing, but it was exported, so technically this is breaking.

The old Gibbs constructor relied on being called with several subsamplers, and each of the constructors of the subsamplers would take as arguments the symbols for the variables that they are to sample, e.g. `Gibbs(HMC(:x), MH(:y))`. This constructor has been deprecated, and will be removed in the future. The new constructor works by mapping symbols, `VarName`s, or iterables thereof to samplers, e.g. `Gibbs(x=>HMC(), y=>MH())`, `Gibbs(@varname(x) => HMC(), @varname(y) => MH())`, `Gibbs((:x, :y) => NUTS(), :z => MH())`. This allows more granular specification of which sampler to use for which variable.

Likewise, the old constructor for calling one subsampler more often than another, `Gibbs((HMC(0.01, 4, :x), 2), (MH(:y), 1))` has been deprecated. The new way to do this is to use `RepeatSampler`, also introduced at this version: `Gibbs(@varname(x) => RepeatSampler(HMC(0.01, 4), 2), @varname(y) => MH())`.

# 0.35.0

## Breaking changes

Julia 1.10 is now the minimum required version for Turing.

Tapir.jl has been removed and replaced with its successor, Mooncake.jl.
You can use Mooncake.jl by passing `adbackend=AutoMooncake(; config=nothing)` to the relevant samplers.

Support for Tracker.jl as an AD backend has been removed.

# 0.33.0

## Breaking changes

The following exported functions have been removed:

  - `constrained_space`
  - `get_parameter_bounds`
  - `optim_objective`
  - `optim_function`
  - `optim_problem`

The same functionality is now offered by the new exported functions

  - `maximum_likelihood`
  - `maximum_a_posteriori`

# 0.30.5

  - `essential/ad.jl` is removed, `ForwardDiff` and `ReverseDiff` integrations via `LogDensityProblemsAD` are moved to `DynamicPPL` and live in corresponding package extensions.
  - `LogDensityProblemsAD.ADgradient(ℓ::DynamicPPL.LogDensityFunction)` (i.e. the single argument method) is moved to `Inference` module. It will create `ADgradient` using the `adtype` information stored in `context` field of `ℓ`.
  - `getADbackend` function is renamed to `getADType`, the interface is preserved, but packages that previously used `getADbackend` should be updated to use `getADType`.
  - `TuringTag` for ForwardDiff is also removed, now `DynamicPPLTag` is defined in `DynamicPPL` package and should serve the same [purpose](https://www.stochasticlifestyle.com/improved-forwarddiff-jl-stacktraces-with-package-tags/).

# 0.30.0

  - [`ADTypes.jl`](https://github.com/SciML/ADTypes.jl) replaced Turing's global AD backend. Users should now specify the desired `ADType` directly in sampler constructors, e.g., `HMC(0.1, 10; adtype=AutoForwardDiff(; chunksize))`, or `HMC(0.1, 10; adtype=AutoReverseDiff(false))` (`false` indicates not to use compiled tape).
  - Interface functions such as `ADBackend`, `setadbackend`, `setadsafe`, `setchunksize`, and `setrdcache` are deprecated and will be removed in a future release.
  - Removed the outdated `verifygrad` function.
  - Updated to a newer version of `LogDensityProblemsAD` (v1.7).

# 0.12.0

  - The interface for defining new distributions with constrained support and making them compatible with `Turing` has changed. To make a custom distribution type `CustomDistribution` compatible with `Turing`, the user needs to define the method `bijector(d::CustomDistribution)` that returns an instance of type `Bijector` implementing the `Bijectors.Bijector` API.
  - `~` is now thread-safe when used for observations, but not assumptions (non-observed model parameters) yet.
  - There were some performance improvements in the automatic differentiation (AD) of functions in `DistributionsAD` and `Bijectors`, leading to speeds closer to and sometimes faster than Stan's.
  - An `HMC` initialization bug was fixed. `HMC` initialization in Turing is now consistent with Stan's.
  - Sampling from the prior is now possible using `sample`.
  - `psample` is now deprecated in favour of `sample(model, sampler, parallel_method, n_samples, n_chains)` where `parallel_method` can be either `MCMCThreads()` or `MCMCDistributed()`. `MCMCThreads` will use your available threads to sample each chain (ensure that you have the environment variable `JULIA_NUM_THREADS` set to the number of threads you want to use), and `MCMCDistributed` will dispatch chain sampling to each available process (you can add processes with `addprocs()`).
  - Turing now uses `AdvancedMH.jl` v0.5, which mostly provides behind-the-scenes restructuring.
  - Custom expressions and macros can be interpolated in the `@model` definition with `$`; it is possible to use `@.` also for assumptions (non-observed model parameters) and observations.
  - The macros `@varinfo`, `@logpdf`, and `@sampler` are removed. Instead, one can access the internal variables `_varinfo`, `_model`, `_sampler`, and `_context` in the `@model` definition.
  - Additional constructors for `SMC` and `PG` make it easier to choose the resampling method and threshold.

# 0.11.0

  - Removed some extraneous imports and dependencies ([#1182](https://github.com/TuringLang/Turing.jl/pull/1182))
  - Minor backend changes to `sample` and `psample`, which now use functions defined upstream in AbstractMCMC.jl ([#1187](https://github.com/TuringLang/Turing.jl/pull/1187))
  - Fix for an AD-related crash ([#1202](https://github.com/TuringLang/Turing.jl/pull/1202))
  - StatsBase compat update to 0.33 ([#1185](https://github.com/TuringLang/Turing.jl/pull/1185))
  - Bugfix for ReverseDiff caching and memoization ([#1208](https://github.com/TuringLang/Turing.jl/pull/1208))
  - BREAKING: `VecBinomialLogit` is now removed. Also `BernoulliLogit` is added ([#1214](https://github.com/TuringLang/Turing.jl/pull/1214))
  - Bugfix for cases where dynamic models were breaking with HMC methods ([#1217](https://github.com/TuringLang/Turing.jl/pull/1217))
  - Updates to allow AdvancedHMC 0.2.23 ([#1218](https://github.com/TuringLang/Turing.jl/pull/1218))
  - Add more informative error messages for SMC ([#900](https://github.com/TuringLang/Turing.jl/pull/900))

# 0.10.1

  - Fix bug where arrays with mixed integers, floats, and missing values were not being passed to the `MCMCChains.Chains` constructor properly [#1180](https://github.com/TuringLang/Turing.jl/pull/1180).

# 0.10.0

  - Update elliptical slice sampling to use [EllipticalSliceSampling.jl](https://github.com/TuringLang/EllipticalSliceSampling.jl) on the backend. [#1145](https://github.com/TuringLang/Turing.jl/pull/1145). Nothing should change from a front-end perspective -- you can still call `sample(model, ESS(), 1000)`.
  - Added default progress loggers in [#1149](https://github.com/TuringLang/Turing.jl/pull/1149).
  - The symbols used to define the AD backend have changed to be the lowercase form of the package name used for AD. `forward_diff` is now `forwarddiff`, `reverse_diff` is now `tracker`, and `zygote` and `reversediff` are newly supported (see below). `forward_diff` and `reverse_diff` are deprecated and are slated to be removed.
  - Turing now has experimental support for Zygote.jl ([#783](https://github.com/TuringLang/Turing.jl/pull/783)) and ReverseDiff.jl ([#1170](https://github.com/TuringLang/Turing.jl/pull/1170)) AD backends. Both backends are experimental, so please report any bugs you find. Zygote does not allow mutation within your model, so please be aware of this issue. You can enable Zygote with `Turing.setadbackend(:zygote)` and you can enable ReverseDiff with `Turing.setadbackend(:reversediff)`, though to use either you must import the package with `using Zygote` or `using ReverseDiff`. `for` loops are not recommended for ReverseDiff or Zygote -- see [performance tips](https://turinglang.org/dev/docs/using-turing/performancetips#special-care-for-codetrackercode-and-codezygotecode) for more information.
  - Fix MH indexing bug [#1135](https://github.com/TuringLang/Turing.jl/pull/1135).
  - Fix MH array sampling [#1167](https://github.com/TuringLang/Turing.jl/pull/1167).
  - Fix bug in VI where the bijectors where being inverted incorrectly [#1168](https://github.com/TuringLang/Turing.jl/pull/1168).
  - The Gibbs sampler handles state better by passing `Transition` structs to the local samplers ([#1169](https://github.com/TuringLang/Turing.jl/pull/1169) and [#1166](https://github.com/TuringLang/Turing.jl/pull/1166)).

# 0.4.0-alpha

  - Fix compatibility with Julia 0.6 [#341, #330, #293]
  - Support of Stan interface [#343, #326]
  - Fix Binomial distribution for gradients. [#311]
  - Stochastic gradient Hamiltonian Monte Carlo [#201]; Stochastic gradient Langevin dynamics [#27]
  - More particle MCMC family samplers: PIMH & PMMH [#364, #369]
  - Disable adaptive resampling for CSMC [#357]
  - Fix resampler for SMC [#338]
  - Interactive particle MCMC [#334]
  - Add type alias CSMC for PG [#333]
  - Fix progress meter [#317]

# 0.3

  - NUTS implementation #188
  - HMC: Transforms of ϵ for each variable #67 (replace with introducing mass matrix)
  - Finish: Sampler (internal) interface design #107
  - Substantially improve performance of HMC and Gibbs #7
  - Vectorising likelihood computations #117 #255
  - Remove obsolete `randoc`, `randc`? #156
  - Support truncated distribution. #87
  - Refactoring code: Unify VarInfo, Trace, TaskLocalStorage #96
  - Refactoring code: Better gradient interface #97

# 0.2

  - Gibbs sampler ([#73])
  - HMC for constrained variables ([#66]; no support for varying dimensions)
  - Added support for `Mamba.Chain` ([#90]): describe, plot etc.
  - New interface design ([#55]), ([#104])
  - Bugfixes and general improvements (e.g. `VarInfo` [#96])

# 0.1.0

  - Initial support for Hamiltonian Monte Carlo (no support for discrete/constrained variables)
  - Require Julia 0.5
  - Bugfixes and general improvements

# 0.0.1-0.0.4

The initial releases of Turing.

  - Particle MCMC, SMC, IS
  - Implemented [copying for Julia Task](https://github.com/JuliaLang/julia/pull/15078)
  - Implemented copy-on-write data structure `TArray` for Tasks<|MERGE_RESOLUTION|>--- conflicted
+++ resolved
@@ -1,14 +1,12 @@
-<<<<<<< HEAD
 # 0.40.0
 
 [...]
-=======
+
 # 0.39.8
 
 MCMCChains.jl doesn't understand vector- or matrix-valued variables, and in Turing we split up such values into their individual components.
 This patch carries out some internal refactoring to avoid splitting up VarNames until absolutely necessary.
 There are no user-facing changes in this patch.
->>>>>>> d0510b19
 
 # 0.39.7
 
