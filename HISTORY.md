--- conflicted
+++ resolved
@@ -1,4 +1,3 @@
-<<<<<<< HEAD
 # 0.42.0
 
 ## External sampler interface
@@ -18,7 +17,7 @@
 As long as the above functions are defined correctly, Turing will be able to use your external sampler.
 
 The `Turing.Inference.isgibbscomponent(::MySampler)` interface function still exists, but in this version the default has been changed to `true`, so you should not need to overload this.
-=======
+
 # 0.41.1
 
 The `ModeResult` struct returned by `maximum_a_posteriori` and `maximum_likelihood` can now be wrapped in `InitFromParams()`.
@@ -36,7 +35,6 @@
 ```
 
 If you need to access the dictionary of parameters, it is stored in `opt_result.params` but note that this field may change in future breaking releases as that Turing's optimisation interface is slated for overhaul in the near future.
->>>>>>> 4153a839
 
 # 0.41.0
 
