<<<<<<< HEAD
# Release 0.40.0

[...]

# Release 0.39.1
=======
# 0.39.5

Fixed a bug where sampling with an `externalsampler` would not set the log probability density inside the resulting chain.
Note that there are still potentially bugs with the log-Jacobian term not being correctly included.
A fix is being worked on.

# 0.39.4

Bumped compatibility of AbstractPPL to include 0.12.

# 0.39.3

Improved the performance of `Turing.Inference.getparams` when called with an untyped VarInfo as the second argument, by first converting to a typed VarInfo.
This makes, for example, the post-sampling Chains construction for `Prior()` run much faster.

# 0.39.2

Fixed a bug in the support of `OrderedLogistic` (by changing the minimum from 0 to 1).

# 0.39.1
>>>>>>> add8870e

No changes from 0.39.0 — this patch is released just to re-trigger a Documenter.jl run.

# 0.39.0

## Update to the AdvancedVI interface

Turing's variational inference interface was updated to match version 0.4 version of AdvancedVI.jl.

AdvancedVI v0.4 introduces various new features:

  - location-scale families with dense scale matrices,
  - parameter-free stochastic optimization algorithms like `DoG` and `DoWG`,
  - proximal operators for stable optimization,
  - the sticking-the-landing control variate for faster convergence, and
  - the score gradient estimator for non-differentiable targets.

Please see the [Turing API documentation](https://turinglang.org/Turing.jl/stable/api/#Variational-inference), and [AdvancedVI's documentation](https://turinglang.org/AdvancedVI.jl/stable/), for more details.

## Removal of Turing.Essential

The Turing.Essential module has been removed.
Anything exported from there can be imported from either `Turing` or `DynamicPPL`.

## `@addlogprob!`

The `@addlogprob!` macro is now exported from Turing, making it officially part of the public interface.

# 0.38.6

Added compatibility with AdvancedHMC 0.8.

# 0.38.5

Added compatibility with ForwardDiff v1.

# 0.38.4

The minimum Julia version was increased to 1.10.2 (from 1.10.0).
On versions before 1.10.2, `sample()` took an excessively long time to run (probably due to compilation).

# 0.38.3

`getparams(::Model, ::AbstractVarInfo)` now returns an empty `Float64[]` if the VarInfo contains no parameters.

# 0.38.2

Bump compat for `MCMCChains` to `7`.
By default, summary statistics and quantiles for chains are no longer printed; to access these you should use `describe(chain)`.

# 0.38.1

The method `Bijectors.bijector(::DynamicPPL.Model)` was moved to DynamicPPL.jl.

# 0.38.0

## DynamicPPL version

DynamicPPL compatibility has been bumped to 0.36.
This brings with it a number of changes: the ones most likely to affect you are submodel prefixing and conditioning.
Variables in submodels are now represented correctly with field accessors.
For example:

```julia
using Turing
@model inner() = x ~ Normal()
@model outer() = a ~ to_submodel(inner())
```

`keys(VarInfo(outer()))` now returns `[@varname(a.x)]` instead of `[@varname(var"a.x")]`

Furthermore, you can now either condition on the outer model like `outer() | (@varname(a.x) => 1.0)`, or the inner model like `inner() | (@varname(x) => 1.0)`.
If you use the conditioned inner model as a submodel, the conditioning will still apply correctly.

Please see [the DynamicPPL release notes](https://github.com/TuringLang/DynamicPPL.jl/releases/tag/v0.36.0) for fuller details.

## Gibbs sampler

Turing's Gibbs sampler now allows for more complex `VarName`s, such as `x[1]` or `x.a`, to be used.
For example, you can now do this:

```julia
@model function f()
    x = Vector{Float64}(undef, 2)
    x[1] ~ Normal()
    return x[2] ~ Normal()
end
sample(f(), Gibbs(@varname(x[1]) => MH(), @varname(x[2]) => MH()), 100)
```

Performance for the cases which used to previously work (i.e. `VarName`s like `x` which only consist of a single symbol) is unaffected, and `VarNames` with only field accessors (e.g. `x.a`) should be equally fast.
It is possible that `VarNames` with indexing (e.g. `x[1]`) may be slower (although this is still an improvement over not working at all!).
If you find any cases where you think the performance is worse than it should be, please do file an issue.

# 0.37.1

`maximum_a_posteriori` and `maximum_likelihood` now perform sanity checks on the model before running the optimisation.
To disable this, set the keyword argument `check_model=false`.

# 0.37.0

## Breaking changes

### Gibbs constructors

0.37 removes the old Gibbs constructors deprecated in 0.36.

### Remove Zygote support

Zygote is no longer officially supported as an automatic differentiation backend, and `AutoZygote` is no longer exported. You can continue to use Zygote by importing `AutoZygote` from ADTypes and it may well continue to work, but it is no longer tested and no effort will be expended to fix it if something breaks.

[Mooncake](https://github.com/compintell/Mooncake.jl/) is the recommended replacement for Zygote.

### DynamicPPL 0.35

Turing.jl v0.37 uses DynamicPPL v0.35, which brings with it several breaking changes:

  - The right hand side of `.~` must from now on be a univariate distribution.
  - Indexing `VarInfo` objects by samplers has been removed completely.
  - The order in which nested submodel prefixes are applied has been reversed.
  - The arguments for the constructor of `LogDensityFunction` have changed. `LogDensityFunction` also now satisfies the `LogDensityProblems` interface, without needing a wrapper object.

For more details about all of the above, see the changelog of DynamicPPL [here](https://github.com/TuringLang/DynamicPPL.jl/releases/tag/v0.35.0).

### Export list

Turing.jl's export list has been cleaned up a fair bit. This affects what is imported into your namespace when you do an unqualified `using Turing`. You may need to import things more explicitly than before.

  - The `DynamicPPL` and `AbstractMCMC` modules are no longer exported. You will need to `import DynamicPPL` or `using DynamicPPL: DynamicPPL` (likewise `AbstractMCMC`) yourself, which in turn means that they have to be made available in your project environment.

  - `@logprob_str` and `@prob_str` have been removed following a long deprecation period.
  - We no longer re-export everything from `Bijectors` and `Libtask`. To get around this, add `using Bijectors` or `using Libtask` at the top of your script (but we recommend using more selective imports).
    
      + We no longer export `Bijectors.ordered`. If you were using `ordered`, even Bijectors does not (currently) export this. You will have to manually import it with `using Bijectors: ordered`.

On the other hand, we have added a few more exports:

  - `DynamicPPL.returned` and `DynamicPPL.prefix` are exported (for use with submodels).
  - `LinearAlgebra.I` is exported for convenience.

# 0.36.0

## Breaking changes

0.36.0 introduces a new Gibbs sampler. It's been included in several previous releases as `Turing.Experimental.Gibbs`, but now takes over the old Gibbs sampler, which gets removed completely.

The new Gibbs sampler currently supports the same user-facing interface as the old one, but the old constructors have been deprecated, and will be removed in the future. Also, given that the internals have been completely rewritten in a very different manner, there may be accidental breakage that we haven't anticipated. Please report any you find.

`GibbsConditional` has also been removed. It was never very user-facing, but it was exported, so technically this is breaking.

The old Gibbs constructor relied on being called with several subsamplers, and each of the constructors of the subsamplers would take as arguments the symbols for the variables that they are to sample, e.g. `Gibbs(HMC(:x), MH(:y))`. This constructor has been deprecated, and will be removed in the future. The new constructor works by mapping symbols, `VarName`s, or iterables thereof to samplers, e.g. `Gibbs(x=>HMC(), y=>MH())`, `Gibbs(@varname(x) => HMC(), @varname(y) => MH())`, `Gibbs((:x, :y) => NUTS(), :z => MH())`. This allows more granular specification of which sampler to use for which variable.

Likewise, the old constructor for calling one subsampler more often than another, `Gibbs((HMC(0.01, 4, :x), 2), (MH(:y), 1))` has been deprecated. The new way to do this is to use `RepeatSampler`, also introduced at this version: `Gibbs(@varname(x) => RepeatSampler(HMC(0.01, 4), 2), @varname(y) => MH())`.

# 0.35.0

## Breaking changes

Julia 1.10 is now the minimum required version for Turing.

Tapir.jl has been removed and replaced with its successor, Mooncake.jl.
You can use Mooncake.jl by passing `adbackend=AutoMooncake(; config=nothing)` to the relevant samplers.

Support for Tracker.jl as an AD backend has been removed.

# 0.33.0

## Breaking changes

The following exported functions have been removed:

  - `constrained_space`
  - `get_parameter_bounds`
  - `optim_objective`
  - `optim_function`
  - `optim_problem`

The same functionality is now offered by the new exported functions

  - `maximum_likelihood`
  - `maximum_a_posteriori`

# 0.30.5

  - `essential/ad.jl` is removed, `ForwardDiff` and `ReverseDiff` integrations via `LogDensityProblemsAD` are moved to `DynamicPPL` and live in corresponding package extensions.
  - `LogDensityProblemsAD.ADgradient(ℓ::DynamicPPL.LogDensityFunction)` (i.e. the single argument method) is moved to `Inference` module. It will create `ADgradient` using the `adtype` information stored in `context` field of `ℓ`.
  - `getADbackend` function is renamed to `getADType`, the interface is preserved, but packages that previously used `getADbackend` should be updated to use `getADType`.
  - `TuringTag` for ForwardDiff is also removed, now `DynamicPPLTag` is defined in `DynamicPPL` package and should serve the same [purpose](https://www.stochasticlifestyle.com/improved-forwarddiff-jl-stacktraces-with-package-tags/).

# 0.30.0

  - [`ADTypes.jl`](https://github.com/SciML/ADTypes.jl) replaced Turing's global AD backend. Users should now specify the desired `ADType` directly in sampler constructors, e.g., `HMC(0.1, 10; adtype=AutoForwardDiff(; chunksize))`, or `HMC(0.1, 10; adtype=AutoReverseDiff(false))` (`false` indicates not to use compiled tape).
  - Interface functions such as `ADBackend`, `setadbackend`, `setadsafe`, `setchunksize`, and `setrdcache` are deprecated and will be removed in a future release.
  - Removed the outdated `verifygrad` function.
  - Updated to a newer version of `LogDensityProblemsAD` (v1.7).

# 0.12.0

  - The interface for defining new distributions with constrained support and making them compatible with `Turing` has changed. To make a custom distribution type `CustomDistribution` compatible with `Turing`, the user needs to define the method `bijector(d::CustomDistribution)` that returns an instance of type `Bijector` implementing the `Bijectors.Bijector` API.
  - `~` is now thread-safe when used for observations, but not assumptions (non-observed model parameters) yet.
  - There were some performance improvements in the automatic differentiation (AD) of functions in `DistributionsAD` and `Bijectors`, leading to speeds closer to and sometimes faster than Stan's.
  - An `HMC` initialization bug was fixed. `HMC` initialization in Turing is now consistent with Stan's.
  - Sampling from the prior is now possible using `sample`.
  - `psample` is now deprecated in favour of `sample(model, sampler, parallel_method, n_samples, n_chains)` where `parallel_method` can be either `MCMCThreads()` or `MCMCDistributed()`. `MCMCThreads` will use your available threads to sample each chain (ensure that you have the environment variable `JULIA_NUM_THREADS` set to the number of threads you want to use), and `MCMCDistributed` will dispatch chain sampling to each available process (you can add processes with `addprocs()`).
  - Turing now uses `AdvancedMH.jl` v0.5, which mostly provides behind-the-scenes restructuring.
  - Custom expressions and macros can be interpolated in the `@model` definition with `$`; it is possible to use `@.` also for assumptions (non-observed model parameters) and observations.
  - The macros `@varinfo`, `@logpdf`, and `@sampler` are removed. Instead, one can access the internal variables `_varinfo`, `_model`, `_sampler`, and `_context` in the `@model` definition.
  - Additional constructors for `SMC` and `PG` make it easier to choose the resampling method and threshold.

# 0.11.0

  - Removed some extraneous imports and dependencies ([#1182](https://github.com/TuringLang/Turing.jl/pull/1182))
  - Minor backend changes to `sample` and `psample`, which now use functions defined upstream in AbstractMCMC.jl ([#1187](https://github.com/TuringLang/Turing.jl/pull/1187))
  - Fix for an AD-related crash ([#1202](https://github.com/TuringLang/Turing.jl/pull/1202))
  - StatsBase compat update to 0.33 ([#1185](https://github.com/TuringLang/Turing.jl/pull/1185))
  - Bugfix for ReverseDiff caching and memoization ([#1208](https://github.com/TuringLang/Turing.jl/pull/1208))
  - BREAKING: `VecBinomialLogit` is now removed. Also `BernoulliLogit` is added ([#1214](https://github.com/TuringLang/Turing.jl/pull/1214))
  - Bugfix for cases where dynamic models were breaking with HMC methods ([#1217](https://github.com/TuringLang/Turing.jl/pull/1217))
  - Updates to allow AdvancedHMC 0.2.23 ([#1218](https://github.com/TuringLang/Turing.jl/pull/1218))
  - Add more informative error messages for SMC ([#900](https://github.com/TuringLang/Turing.jl/pull/900))

# 0.10.1

  - Fix bug where arrays with mixed integers, floats, and missing values were not being passed to the `MCMCChains.Chains` constructor properly [#1180](https://github.com/TuringLang/Turing.jl/pull/1180).

# 0.10.0

  - Update elliptical slice sampling to use [EllipticalSliceSampling.jl](https://github.com/TuringLang/EllipticalSliceSampling.jl) on the backend. [#1145](https://github.com/TuringLang/Turing.jl/pull/1145). Nothing should change from a front-end perspective -- you can still call `sample(model, ESS(), 1000)`.
  - Added default progress loggers in [#1149](https://github.com/TuringLang/Turing.jl/pull/1149).
  - The symbols used to define the AD backend have changed to be the lowercase form of the package name used for AD. `forward_diff` is now `forwarddiff`, `reverse_diff` is now `tracker`, and `zygote` and `reversediff` are newly supported (see below). `forward_diff` and `reverse_diff` are deprecated and are slated to be removed.
  - Turing now has experimental support for Zygote.jl ([#783](https://github.com/TuringLang/Turing.jl/pull/783)) and ReverseDiff.jl ([#1170](https://github.com/TuringLang/Turing.jl/pull/1170)) AD backends. Both backends are experimental, so please report any bugs you find. Zygote does not allow mutation within your model, so please be aware of this issue. You can enable Zygote with `Turing.setadbackend(:zygote)` and you can enable ReverseDiff with `Turing.setadbackend(:reversediff)`, though to use either you must import the package with `using Zygote` or `using ReverseDiff`. `for` loops are not recommended for ReverseDiff or Zygote -- see [performance tips](https://turinglang.org/dev/docs/using-turing/performancetips#special-care-for-codetrackercode-and-codezygotecode) for more information.
  - Fix MH indexing bug [#1135](https://github.com/TuringLang/Turing.jl/pull/1135).
  - Fix MH array sampling [#1167](https://github.com/TuringLang/Turing.jl/pull/1167).
  - Fix bug in VI where the bijectors where being inverted incorrectly [#1168](https://github.com/TuringLang/Turing.jl/pull/1168).
  - The Gibbs sampler handles state better by passing `Transition` structs to the local samplers ([#1169](https://github.com/TuringLang/Turing.jl/pull/1169) and [#1166](https://github.com/TuringLang/Turing.jl/pull/1166)).

# 0.4.0-alpha

  - Fix compatibility with Julia 0.6 [#341, #330, #293]
  - Support of Stan interface [#343, #326]
  - Fix Binomial distribution for gradients. [#311]
  - Stochastic gradient Hamiltonian Monte Carlo [#201]; Stochastic gradient Langevin dynamics [#27]
  - More particle MCMC family samplers: PIMH & PMMH [#364, #369]
  - Disable adaptive resampling for CSMC [#357]
  - Fix resampler for SMC [#338]
  - Interactive particle MCMC [#334]
  - Add type alias CSMC for PG [#333]
  - Fix progress meter [#317]

# 0.3

  - NUTS implementation #188
  - HMC: Transforms of ϵ for each variable #67 (replace with introducing mass matrix)
  - Finish: Sampler (internal) interface design #107
  - Substantially improve performance of HMC and Gibbs #7
  - Vectorising likelihood computations #117 #255
  - Remove obsolete `randoc`, `randc`? #156
  - Support truncated distribution. #87
  - Refactoring code: Unify VarInfo, Trace, TaskLocalStorage #96
  - Refactoring code: Better gradient interface #97

# 0.2

  - Gibbs sampler ([#73])
  - HMC for constrained variables ([#66]; no support for varying dimensions)
  - Added support for `Mamba.Chain` ([#90]): describe, plot etc.
  - New interface design ([#55]), ([#104])
  - Bugfixes and general improvements (e.g. `VarInfo` [#96])

# 0.1.0

  - Initial support for Hamiltonian Monte Carlo (no support for discrete/constrained variables)
  - Require Julia 0.5
  - Bugfixes and general improvements

# 0.0.1-0.0.4

The initial releases of Turing.

  - Particle MCMC, SMC, IS
  - Implemented [copying for Julia Task](https://github.com/JuliaLang/julia/pull/15078)
  - Implemented copy-on-write data structure `TArray` for Tasks<|MERGE_RESOLUTION|>--- conflicted
+++ resolved
@@ -1,10 +1,7 @@
-<<<<<<< HEAD
-# Release 0.40.0
+# 0.40.0
 
 [...]
 
-# Release 0.39.1
-=======
 # 0.39.5
 
 Fixed a bug where sampling with an `externalsampler` would not set the log probability density inside the resulting chain.
@@ -25,7 +22,6 @@
 Fixed a bug in the support of `OrderedLogistic` (by changing the minimum from 0 to 1).
 
 # 0.39.1
->>>>>>> add8870e
 
 No changes from 0.39.0 — this patch is released just to re-trigger a Documenter.jl run.
 
