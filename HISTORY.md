--- conflicted
+++ resolved
@@ -1,8 +1,7 @@
-<<<<<<< HEAD
 # 0.40.0
 
 [...]
-=======
+
 # 0.39.9
 
 Revert a bug introduced in 0.39.5 in the external sampler interface.
@@ -21,7 +20,6 @@
 to obtain a vector of parameters from the model.
 
 Note that this may change in future breaking releases.
->>>>>>> 74c1c1c4
 
 # 0.39.8
 
