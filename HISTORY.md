--- conflicted
+++ resolved
@@ -1,11 +1,11 @@
+# Release 0.38.3
+
+`getparams(::Model, ::AbstractVarInfo)` now returns an empty `Float64` if the VarInfo contains no parameters.
+
 # Release 0.38.2
 
-<<<<<<< HEAD
-`getparams(::Model, ::AbstractVarInfo)` now returns an empty `Float64` if the VarInfo contains no parameters.
-=======
 Bump compat for `MCMCChains` to `7`.
 By default, summary statistics and quantiles for chains are no longer printed; to access these you should use `describe(chain)`.
->>>>>>> c38abda4
 
 # Release 0.38.1
 
