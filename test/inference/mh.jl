--- conflicted
+++ resolved
@@ -33,21 +33,12 @@
         check_gdemo(chain, eps = 0.2)
 
         # MH within Gibbs
-<<<<<<< HEAD
         alg = Gibbs(MH(:m), MH(:s))
-        chain = sample(gdemo_default, alg, 5000)
+        chain = sample(gdemo_default, alg, 2000)
         check_gdemo(chain, eps = 0.1)
 
         # MoGtest
         gibbs = Gibbs(
-=======
-        alg = Gibbs(2000, MH(5, :m), MH(5, :s))
-        chain = sample(gdemo_default, alg)
-        check_gdemo(chain, eps = 0.1)
-
-        # MoGtest
-        gibbs = Gibbs(2000,
->>>>>>> 92a0e2a4
             CSMC(10, 1, :z1, :z2, :z3, :z4),
             MH((:mu1,GKernel(1)), (:mu2,GKernel(1))))
         chain = sample(MoGtest_default, gibbs, 5000)
