module NumericalTests

using Distributions
using MCMCChains: namesingroup
using Test: @test, @testset

export check_MoGtest_default, check_MoGtest_default_z_vector, check_dist_numerical,
    check_gdemo, check_numerical

function check_dist_numerical(dist, chn; mean_tol = 0.1, var_atol = 1.0, var_tol = 0.5)
    @testset "numerical" begin
        # Extract values.
        chn_xs = Array(chn[1:2:end, namesingroup(chn, :x), :])

        # Check means.
        dist_mean = mean(dist)
        mean_shape = size(dist_mean)
        if !all(isnan, dist_mean) && !all(isinf, dist_mean)
            chn_mean = vec(mean(chn_xs, dims=1))
            chn_mean = length(chn_mean) == 1 ?
                chn_mean[1] :
                reshape(chn_mean, mean_shape)
            atol_m = length(chn_mean) > 1 ?
                mean_tol * length(chn_mean) :
                max(mean_tol, mean_tol * chn_mean)
            @test chn_mean ≈ dist_mean atol=atol_m
        end

        # Check variances.
        # var() for Distributions.MatrixDistribution is not defined
        if !(dist isa Distributions.MatrixDistribution)
            # Variance
            dist_var = var(dist)
            var_shape = size(dist_var)
            if !all(isnan, dist_var) && !all(isinf, dist_var)
                chn_var = vec(var(chn_xs, dims=1))
                chn_var = length(chn_var) == 1 ?
                    chn_var[1] :
                    reshape(chn_var, var_shape)
                atol_v = length(chn_mean) > 1 ?
                    mean_tol * length(chn_mean) :
                    max(mean_tol, mean_tol * chn_mean)
                @test chn_mean ≈ dist_mean atol=atol_v
            end
        end
    end
end

# Helper function for numerical tests
function check_numerical(chain,
                        symbols::Vector,
                        exact_vals::Vector;
                        atol=0.2,
                        rtol=0.0)
    for (sym, val) in zip(symbols, exact_vals)
        E = val isa Real ?
            mean(chain[sym]) :
            vec(mean(chain[sym], dims=1))
        @info (symbol=sym, exact=val, evaluated=E)
        @test E ≈ val atol=atol rtol=rtol
    end
end

# Wrapper function to quickly check gdemo accuracy.
function check_gdemo(chain; atol=0.2, rtol=0.0)
    check_numerical(chain, [:s, :m], [49/24, 7/6], atol=atol, rtol=rtol)
end

# Wrapper function to check MoGtest.
function check_MoGtest_default(chain; atol=0.2, rtol=0.0)
    check_numerical(chain,
        [:z1, :z2, :z3, :z4, :mu1, :mu2],
        [1.0, 1.0, 2.0, 2.0, 1.0, 4.0],
        atol=atol, rtol=rtol)
end

function check_MoGtest_default_z_vector(chain; atol=0.2, rtol=0.0)
    check_numerical(chain,
        [Symbol("z[1]"), Symbol("z[2]"), Symbol("z[3]"), Symbol("z[4]"), :mu1, :mu2],
        [1.0, 1.0, 2.0, 2.0, 1.0, 4.0],
        atol=atol, rtol=rtol)
end

<<<<<<< HEAD
"""
    two_sample_ad_test(xs_left, xs_right; α=1e-3)

Perform a two-sample Anderson-Darling (AD) test on the two samples `xs_left` and `xs_right`.
"""
function two_sample_ad_test(xs_left, xs_right; α=1e-3)
    t = KSampleADTest(xs_left, xs_right)
    return pvalue(t) > α
=======
>>>>>>> f1358212
end<|MERGE_RESOLUTION|>--- conflicted
+++ resolved
@@ -81,7 +81,6 @@
         atol=atol, rtol=rtol)
 end
 
-<<<<<<< HEAD
 """
     two_sample_ad_test(xs_left, xs_right; α=1e-3)
 
@@ -90,6 +89,6 @@
 function two_sample_ad_test(xs_left, xs_right; α=1e-3)
     t = KSampleADTest(xs_left, xs_right)
     return pvalue(t) > α
-=======
->>>>>>> f1358212
+end
+
 end