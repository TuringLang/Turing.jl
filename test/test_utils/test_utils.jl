--- conflicted
+++ resolved
@@ -12,19 +12,11 @@
 @testset "ADTypeCheckContext" begin
     Turing.@model test_model() = x ~ Turing.Normal(0, 1)
     tm = test_model()
-<<<<<<< HEAD
     # These tests don't make sense for Enzyme, since it doesn't have its own element type.
     # TODO(mhauru): Make these tests work for more Mooncake.
     adtypes = filter(
         adtype -> !(adtype isa Turing.AutoMooncake || adtype isa Turing.AutoEnzyme),
         adbackends,
-=======
-    adtypes = (
-        Turing.AutoForwardDiff(),
-        Turing.AutoReverseDiff(),
-        # TODO: Mooncake
-        # Turing.AutoMooncake(config=nothing),
->>>>>>> e4cd6a29
     )
     for actual_adtype in adtypes
         sampler = Turing.HMC(0.1, 5; adtype=actual_adtype)
