--- conflicted
+++ resolved
@@ -10,15 +10,10 @@
     @testset "Gradient using random inputs" begin
         ℓ = LogDensityProblemsAD.ADgradient(
             Turing.AutoTracker(),
-<<<<<<< HEAD
             DynamicPPL.LogDensityFunction(
-                vi, model_f, SampleFromPrior(), DynamicPPL.DefaultContext()
-=======
-            Turing.LogDensityFunction(
                 model_f,
                 vi,
-                DynamicPPL.SamplingContext(SampleFromPrior(), DynamicPPL.DefaultContext()),
->>>>>>> 789f4989
+                DynamicPPL.SamplingContext(SampleFromPrior(), DynamicPPL.DefaultContext())
             ),
         )
         for _ in 1:10000
