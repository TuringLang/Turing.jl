using Distributions
using Turing
using Base.Test

x = [1.5 2.0]

@model gibbstest(x) begin
  s ~ InverseGamma(2,3)
  m ~ Normal(0,sqrt(s))
  for i in 1:length(x)
    x[i] ~ Normal(m, sqrt(s))
  end
  s, m
end

<<<<<<< HEAD
gibbs = Gibbs(2000, PG(30, 3, :s), HMC(2, 0.1, 3, :m))
chain = sample(gibbstest(x), gibbs)
=======
gibbs = Gibbs(2000, PG(30, 3, :s), HMC(2, 0.1, 7, :m))
chain = @sample(gibbstest(x), gibbs)
>>>>>>> 3b3084cf

print("  1. s ≈ 49/24 (ϵ = 0.15)")
ans1 = abs(mean(chain[:s]) - 49/24) <= 0.15
if ans1
  print_with_color(:green, " ✓\n")
else
  print_with_color(:red, " X\n")
  print_with_color(:red, "    s = $(mean(chain[:s])), diff = $(abs(mean(chain[:s]) - 49/24))\n")
end

print("  2. m ≈ 7/6 (ϵ = 0.15)")
ans2 = abs(mean(chain[:m]) - 7/6) <= 0.15
if ans2
  print_with_color(:green, "   ✓\n")
else
  print_with_color(:red, "   X\n")
  print_with_color(:red, "     m = $(mean(chain[:m])), diff = $(abs(mean(chain[:m]) - 7/6))\n")
end<|MERGE_RESOLUTION|>--- conflicted
+++ resolved
@@ -13,13 +13,8 @@
   s, m
 end
 
-<<<<<<< HEAD
-gibbs = Gibbs(2000, PG(30, 3, :s), HMC(2, 0.1, 3, :m))
+gibbs = Gibbs(2000, PG(30, 3, :s), HMC(2, 0.1, 7, :m))
 chain = sample(gibbstest(x), gibbs)
-=======
-gibbs = Gibbs(2000, PG(30, 3, :s), HMC(2, 0.1, 7, :m))
-chain = @sample(gibbstest(x), gibbs)
->>>>>>> 3b3084cf
 
 print("  1. s ≈ 49/24 (ϵ = 0.15)")
 ans1 = abs(mean(chain[:s]) - 49/24) <= 0.15
