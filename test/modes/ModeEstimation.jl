--- conflicted
+++ resolved
@@ -1,16 +1,4 @@
-<<<<<<< HEAD
-using Turing
-using Optim
-using BlackBoxOptim
-using GalacticOptim
-using Test
-using Random
 
-dir = splitdir(splitdir(pathof(Turing))[1])[1]
-include(dir*"/test/test_utils/AllUtils.jl")
-=======
-
->>>>>>> b9db77c4
 
 @testset "ModeEstimation.jl" begin
     @testset "MLE" begin
