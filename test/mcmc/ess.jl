--- conflicted
+++ resolved
@@ -30,11 +30,7 @@
         N = 10
 
         s1 = ESS()
-<<<<<<< HEAD
-        @test DynamicPPL.alg_str(Sampler(s1, demo_default)) == "ESS"
-=======
         @test DynamicPPL.alg_str(Sampler(s1)) == "ESS"
->>>>>>> 789f4989
 
         c1 = sample(demo_default, s1, N)
         c2 = sample(demodot_default, s1, N)
