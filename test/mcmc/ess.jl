--- conflicted
+++ resolved
@@ -45,38 +45,6 @@
     end
 
     @testset "ESS inference" begin
-<<<<<<< HEAD
-        Random.seed!(1)
-        chain = sample(demo_default, ESS(), 5_000)
-        check_numerical(chain, [:m], [0.8]; atol=0.1)
-
-        Random.seed!(1)
-        chain = sample(demodot_default, ESS(), 5_000)
-        check_numerical(chain, ["m[1]", "m[2]"], [0.0, 0.8]; atol=0.1)
-
-        Random.seed!(100)
-        alg = Gibbs(; s=CSMC(15), m=ESS())
-        chain = sample(gdemo(1.5, 2.0), alg, 10_000)
-        check_numerical(chain, [:s, :m], [49 / 24, 7 / 6]; atol=0.1)
-
-        # MoGtest
-        Random.seed!(125)
-        alg = Gibbs(
-            (@varname(z1), @varname(z2), @varname(z3), @varname(z4)) => CSMC(15),
-            @varname(mu1) => ESS(),
-            @varname(mu2) => ESS(),
-        )
-        chain = sample(MoGtest_default, alg, 6000)
-        check_MoGtest_default(chain; atol=0.1)
-
-        # Different "equivalent" models.
-        # NOTE: Because `ESS` only supports "single" variables with
-        # Gaussian priors, we restrict ourselves to this subspace by conditioning
-        # on the non-Gaussian variables in `DEMO_MODELS`.
-        models_conditioned = map(DynamicPPL.TestUtils.DEMO_MODELS) do model
-            # Condition on the non-Gaussian random variables.
-            model | (s=DynamicPPL.TestUtils.posterior_mean(model).s,)
-=======
         @info "Starting ESS inference tests"
         seed = 23
 
@@ -91,16 +59,19 @@
         end
 
         @testset "gdemo with CSMC + ESS" begin
-            alg = Gibbs(CSMC(15, :s), ESS(:m))
+            alg = Gibbs(; s=CSMC(15), m=ESS())
             chain = sample(StableRNG(seed), gdemo(1.5, 2.0), alg, 2000)
             check_numerical(chain, [:s, :m], [49 / 24, 7 / 6]; atol=0.1)
         end
 
         @testset "MoGtest_default with CSMC + ESS" begin
-            alg = Gibbs(CSMC(15, :z1, :z2, :z3, :z4), ESS(:mu1), ESS(:mu2))
+            alg = Gibbs(
+                (@varname(z1), @varname(z2), @varname(z3), @varname(z4)) => CSMC(15),
+                @varname(mu1) => ESS(),
+                @varname(mu2) => ESS(),
+            )
             chain = sample(StableRNG(seed), MoGtest_default, alg, 2000)
             check_MoGtest_default(chain; atol=0.1)
->>>>>>> 2707d122
         end
 
         @testset "TestModels" begin
