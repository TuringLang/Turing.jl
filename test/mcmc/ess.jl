module ESSTests

using ..Models: MoGtest, MoGtest_default, gdemo, gdemo_default
using ..NumericalTests: check_MoGtest_default, check_numerical
using Distributions: Normal, sample
using DynamicPPL: DynamicPPL
using DynamicPPL: Sampler
using Random: Random
using StableRNGs: StableRNG
using Test: @test, @testset
using Turing

@testset "ESS" begin
    @info "Starting ESS tests"

    @model function demo(x)
        m ~ Normal()
        return x ~ Normal(m, 0.5)
    end
    demo_default = demo(1.0)

    @model function demodot(x)
        m = Vector{Float64}(undef, 2)
        @. m ~ Normal()
        return x ~ Normal(m[2], 0.5)
    end
    demodot_default = demodot(1.0)

    @testset "ESS constructor" begin
        N = 10

        s1 = ESS()
        @test DynamicPPL.alg_str(Sampler(s1, demo_default)) == "ESS"

        c1 = sample(demo_default, s1, N)
        c2 = sample(demodot_default, s1, N)

<<<<<<< HEAD
        s2 = Gibbs(; m=ESS(), s=MH())
        c3 = sample(gdemo_default, s2, N)
=======
        s3 = Gibbs(:m => ESS(), :s => MH())
        c5 = sample(gdemo_default, s3, N)
>>>>>>> 7d6f8ed5
    end

    @testset "ESS inference" begin
        @info "Starting ESS inference tests"
        seed = 23

        @testset "demo_default" begin
            chain = sample(StableRNG(seed), demo_default, ESS(), 5_000)
            check_numerical(chain, [:m], [0.8]; atol=0.1)
        end

        @testset "demodot_default" begin
            chain = sample(StableRNG(seed), demodot_default, ESS(), 5_000)
            check_numerical(chain, ["m[1]", "m[2]"], [0.0, 0.8]; atol=0.1)
        end

        @testset "gdemo with CSMC + ESS" begin
            alg = Gibbs(:s => CSMC(15), :m => ESS())
            chain = sample(StableRNG(seed), gdemo(1.5, 2.0), alg, 2000)
            check_numerical(chain, [:s, :m], [49 / 24, 7 / 6]; atol=0.1)
        end

        @testset "MoGtest_default with CSMC + ESS" begin
            alg = Gibbs(
                (@varname(z1), @varname(z2), @varname(z3), @varname(z4)) => CSMC(15),
                @varname(mu1) => ESS(),
                @varname(mu2) => ESS(),
            )
            chain = sample(StableRNG(seed), MoGtest_default, alg, 2000)
            # (penelopeysm) Note that the tolerance for x86 needs to be larger
            # because CSMC (i.e. PG) is not reproducible across architectures.
            # See https://github.com/TuringLang/Turing.jl/issues/2446.
            atol = Sys.ARCH == :i686 ? 0.12 : 0.1
            check_MoGtest_default(chain; atol=atol)
        end

        @testset "TestModels" begin
            # Different "equivalent" models.
            # NOTE: Because `ESS` only supports "single" variables with
            # Gaussian priors, we restrict ourselves to this subspace by conditioning
            # on the non-Gaussian variables in `DEMO_MODELS`.
            models_conditioned = map(DynamicPPL.TestUtils.DEMO_MODELS) do model
                # Condition on the non-Gaussian random variables.
                model | (s=DynamicPPL.TestUtils.posterior_mean(model).s,)
            end

            DynamicPPL.TestUtils.test_sampler(
                models_conditioned,
                DynamicPPL.Sampler(ESS()),
                2000;
                # Filter out the varnames we've conditioned on.
                varnames_filter=vn -> DynamicPPL.getsym(vn) != :s,
            )
        end
    end
end

end<|MERGE_RESOLUTION|>--- conflicted
+++ resolved
@@ -35,13 +35,8 @@
         c1 = sample(demo_default, s1, N)
         c2 = sample(demodot_default, s1, N)
 
-<<<<<<< HEAD
-        s2 = Gibbs(; m=ESS(), s=MH())
-        c3 = sample(gdemo_default, s2, N)
-=======
-        s3 = Gibbs(:m => ESS(), :s => MH())
-        c5 = sample(gdemo_default, s3, N)
->>>>>>> 7d6f8ed5
+        s2 = Gibbs(:m => ESS(), :s => MH())
+        c3 = sample(gdemo_default, s3, N)
     end
 
     @testset "ESS inference" begin
