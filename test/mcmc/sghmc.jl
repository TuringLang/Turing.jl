--- conflicted
+++ resolved
@@ -11,18 +11,14 @@
 using Test: @test, @testset
 using Turing
 
-<<<<<<< HEAD
 # Disable Enzyme warnings
 Enzyme.API.typeWarning!(false)
 
 # Enable runtime activity (workaround)
 Enzyme.API.runtimeActivity!(true)
 
-# @testset "Testing sghmc.jl with $adbackend" for adbackend in (AutoForwardDiff(; chunksize=0), AutoReverseDiff(false))
+# @testset "Testing sghmc.jl with $adbackend" for adbackend in (AutoForwardDiff(; chunksize=0), AutoReverseDiff(; compile=false))
 @testset "Testing sghmc.jl with $adbackend" for adbackend in (AutoEnzyme(),)
-=======
-@testset "Testing sghmc.jl with $adbackend" for adbackend in (AutoForwardDiff(; chunksize=0), AutoReverseDiff(; compile=false))
->>>>>>> cbd5d794
     @testset "sghmc constructor" begin
         alg = SGHMC(; learning_rate=0.01, momentum_decay=0.1, adtype=adbackend)
         @test alg isa SGHMC
@@ -48,12 +44,8 @@
     end
 end
 
-<<<<<<< HEAD
-# @testset "Testing sgld.jl with $adbackend" for adbackend in (AutoForwardDiff(; chunksize=0), AutoReverseDiff(false))
+# @testset "Testing sgld.jl with $adbackend" for adbackend in (AutoForwardDiff(; chunksize=0), AutoReverseDiff(; compile=false))
 @testset "Testing sgld.jl with $adbackend" for adbackend in (AutoEnzyme(),)
-=======
-@testset "Testing sgld.jl with $adbackend" for adbackend in (AutoForwardDiff(; chunksize=0), AutoReverseDiff(; compile=false))
->>>>>>> cbd5d794
     @testset "sgld constructor" begin
         alg = SGLD(; stepsize=PolynomialStepsize(0.25), adtype=adbackend)
         @test alg isa SGLD
