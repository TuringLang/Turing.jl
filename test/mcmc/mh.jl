module MHTests

using AdvancedMH: AdvancedMH
using Distributions:
    Bernoulli, Dirichlet, Exponential, InverseGamma, LogNormal, MvNormal, Normal, sample
using DynamicPPL: DynamicPPL
using DynamicPPL: Sampler
using LinearAlgebra: I
using Random: Random
using StableRNGs: StableRNG
using Test: @test, @testset
using Turing
using Turing.Inference: Inference

using ..Models: gdemo_default, MoGtest_default
using ..NumericalTests: check_MoGtest_default, check_gdemo, check_numerical

GKernel(var) = (x) -> Normal(x, sqrt.(var))

@testset "mh.jl" begin
    @info "Starting MH tests"
    seed = 23

    @testset "mh constructor" begin
        N = 10
        s1 = MH((:s, InverseGamma(2, 3)), (:m, GKernel(3.0)))
        s2 = MH(:s, :m)
        s3 = MH()
        for s in (s1, s2, s3)
            @test DynamicPPL.alg_str(Sampler(s, gdemo_default)) == "MH"
        end

        c1 = sample(gdemo_default, s1, N)
        c2 = sample(gdemo_default, s2, N)
        c3 = sample(gdemo_default, s3, N)

        s4 = Gibbs(; m=MH(), s=MH())
        c4 = sample(gdemo_default, s4, N)

        # s5 = externalsampler(MH(gdemo_default, proposal_type=AdvancedMH.RandomWalkProposal))
        # c5 = sample(gdemo_default, s5, N)

        # NOTE: Broken because MH doesn't really follow the `logdensity` interface, but calls
        # it with `NamedTuple` instead of `AbstractVector`.
        # s6 = externalsampler(MH(gdemo_default, proposal_type=AdvancedMH.StaticProposal))
        # c6 = sample(gdemo_default, s6, N)
    end

    @testset "mh inference" begin
        # Set the initial parameters, because if we get unlucky with the initial state,
        # these chains are too short to converge to reasonable numbers.
        discard_initial = 1_000
        initial_params = [1.0, 1.0]

<<<<<<< HEAD
        Random.seed!(125)
        alg = MH()
        chain = sample(gdemo_default, alg, 10_000; discard_initial, initial_params)
        check_gdemo(chain; atol=0.1)

        Random.seed!(125)
        # MH with Gaussian proposal
        alg = MH((:s, InverseGamma(2, 3)), (:m, GKernel(1.0)))
        chain = sample(gdemo_default, alg, 10_000; discard_initial, initial_params)
        check_gdemo(chain; atol=0.1)

        Random.seed!(125)
        # MH within Gibbs
        alg = Gibbs(; m=MH(), s=MH())
        chain = sample(gdemo_default, alg, 10_000; discard_initial, initial_params)
        check_gdemo(chain; atol=0.1)

        Random.seed!(125)
        # MoGtest
        gibbs = Gibbs(
            (@varname(z1), @varname(z2), @varname(z3), @varname(z4)) => CSMC(15),
            @varname(mu1) => MH((:mu1, GKernel(1))),
            @varname(mu2) => MH((:mu2, GKernel(1))),
        )
        chain = sample(
            MoGtest_default,
            gibbs,
            500;
            discard_initial=100,
            initial_params=[1.0, 1.0, 0.0, 0.0, 1.0, 4.0],
        )
        check_MoGtest_default(chain; atol=0.2)
=======
        @testset "gdemo_default" begin
            alg = MH()
            chain = sample(
                StableRNG(seed), gdemo_default, alg, 10_000; discard_initial, initial_params
            )
            check_gdemo(chain; atol=0.1)
        end

        @testset "gdemo_default with custom proposals" begin
            alg = MH((:s, InverseGamma(2, 3)), (:m, GKernel(1.0)))
            chain = sample(
                StableRNG(seed), gdemo_default, alg, 10_000; discard_initial, initial_params
            )
            check_gdemo(chain; atol=0.1)
        end

        @testset "gdemo_default with MH-within-Gibbs" begin
            alg = Gibbs(MH(:m), MH(:s))
            chain = sample(
                StableRNG(seed), gdemo_default, alg, 10_000; discard_initial, initial_params
            )
            check_gdemo(chain; atol=0.1)
        end

        @testset "MoGtest_default with Gibbs" begin
            gibbs = Gibbs(
                CSMC(15, :z1, :z2, :z3, :z4), MH((:mu1, GKernel(1)), (:mu2, GKernel(1)))
            )
            chain = sample(
                StableRNG(seed),
                MoGtest_default,
                gibbs,
                500;
                discard_initial=100,
                initial_params=[1.0, 1.0, 0.0, 0.0, 1.0, 4.0],
            )
            check_MoGtest_default(chain; atol=0.2)
        end
>>>>>>> 2707d122
    end

    # Test MH shape passing.
    @testset "shape" begin
        @model function M(mu, sigma, observable)
            z ~ MvNormal(mu, sigma)

            m = Array{Float64}(undef, 1, 2)
            m[1] ~ Normal(0, 1)
            m[2] ~ InverseGamma(2, 1)
            s ~ InverseGamma(2, 1)

            observable ~ Bernoulli(cdf(Normal(), z' * z))

            1.5 ~ Normal(m[1], m[2])
            -1.5 ~ Normal(m[1], m[2])

            1.5 ~ Normal(m[1], s)
            return 2.0 ~ Normal(m[1], s)
        end

        model = M(zeros(2), I, 1)
        sampler = Inference.Sampler(MH(), model)

        dt, vt = Inference.dist_val_tuple(sampler, Turing.VarInfo(model))

        @test dt[:z] isa AdvancedMH.StaticProposal{false,<:MvNormal}
        @test dt[:m] isa
            AdvancedMH.StaticProposal{false,Vector{ContinuousUnivariateDistribution}}
        @test dt[:m].proposal[1] isa Normal && dt[:m].proposal[2] isa InverseGamma
        @test dt[:s] isa AdvancedMH.StaticProposal{false,<:InverseGamma}

        @test vt[:z] isa Vector{Float64} && length(vt[:z]) == 2
        @test vt[:m] isa Vector{Float64} && length(vt[:m]) == 2
        @test vt[:s] isa Float64

        chain = sample(model, MH(), 10)

        @test chain isa MCMCChains.Chains
    end

    @testset "proposal matrix" begin
        mat = [1.0 -0.05; -0.05 1.0]

        prop1 = mat # Matrix only constructor
        prop2 = AdvancedMH.RandomWalkProposal(MvNormal(mat)) # Explicit proposal constructor

        spl1 = MH(prop1)
        spl2 = MH(prop2)

        # Test that the two constructors are equivalent.
        @test spl1.proposals.proposal.μ == spl2.proposals.proposal.μ
        @test spl1.proposals.proposal.Σ.mat == spl2.proposals.proposal.Σ.mat

        # Test inference.
        chain1 = sample(StableRNG(seed), gdemo_default, spl1, 2_000)
        chain2 = sample(StableRNG(seed), gdemo_default, spl2, 2_000)

        check_gdemo(chain1)
        check_gdemo(chain2)
    end

    @testset "gibbs MH proposal matrix" begin
        # https://github.com/TuringLang/Turing.jl/issues/1556

        # generate data
        x = rand(Normal(5, 10), 20)
        y = rand(LogNormal(-3, 2), 20)

        # Turing model
        @model function twomeans(x, y)
            # Set Priors
            μ ~ MvNormal(zeros(2), 9 * I)
            σ ~ filldist(Exponential(1), 2)

            # Distributions of supplied data
            x .~ Normal(μ[1], σ[1])
            return y .~ LogNormal(μ[2], σ[2])
        end
        mod = twomeans(x, y)

        # generate covariance matrix for RWMH
        # with small-valued VC matrix to check if we only see very small steps
        vc_μ = convert(Array, 1e-4 * I(2))
        vc_σ = convert(Array, 1e-4 * I(2))
        alg_small = Gibbs(MH((:μ, vc_μ)), MH((:σ, vc_σ)))
        alg_big = MH()

<<<<<<< HEAD
        alg = Gibbs(; μ=MH((:μ, vc_μ)), σ=MH((:σ, vc_σ)))

        chn = sample(
            mod,
            alg,
            3_000, # draws
        )

        chn2 = sample(mod, MH(), 3_000)
=======
        chn_small = sample(StableRNG(seed), mod, alg_small, 1_000)
        chn_big = sample(StableRNG(seed), mod, alg_big, 1_000)
>>>>>>> 2707d122

        # Test that the small variance version is actually smaller.
        variance_small = var(diff(Array(chn_small["μ[1]"]); dims=1))
        variance_big = var(diff(Array(chn_big["μ[1]"]); dims=1))
        @test variance_small < variance_big / 1_000.0
    end

    @testset "vector of multivariate distributions" begin
        @model function test(k)
            T = Vector{Vector{Float64}}(undef, k)
            for i in 1:k
                T[i] ~ Dirichlet(5, 1.0)
            end
        end

        chain = sample(StableRNG(seed), test(1), MH(), 5_000)
        for i in 1:5
            @test mean(chain, "T[1][$i]") ≈ 0.2 atol = 0.01
        end

        chain = sample(StableRNG(seed), test(10), MH(), 5_000)
        for j in 1:10, i in 1:5
            @test mean(chain, "T[$j][$i]") ≈ 0.2 atol = 0.01
        end
    end

    @testset "LKJCholesky" begin
        for uplo in ['L', 'U']
            @model f() = x ~ LKJCholesky(2, 1, uplo)
            chain = sample(StableRNG(seed), f(), MH(), 5_000)
            indices = [(1, 1), (2, 1), (2, 2)]
            values = [1, 0, 0.785]
            for ((i, j), v) in zip(indices, values)
                if uplo == 'U'  # Transpose
                    @test mean(chain, "x.$uplo[$j, $i]") ≈ v atol = 0.01
                else
                    @test mean(chain, "x.$uplo[$i, $j]") ≈ v atol = 0.01
                end
            end
        end
    end

    @testset "MH link/invlink" begin
        vi_base = DynamicPPL.VarInfo(gdemo_default)

        # Don't link when no proposals are given since we're using priors
        # as proposals.
        vi = deepcopy(vi_base)
        alg = MH()
        spl = DynamicPPL.Sampler(alg)
        vi = Turing.Inference.maybe_link!!(vi, spl, alg.proposals, gdemo_default)
        @test !DynamicPPL.islinked(vi, spl)

        # Link if proposal is `AdvancedHM.RandomWalkProposal`
        vi = deepcopy(vi_base)
        d = length(vi_base[DynamicPPL.SampleFromPrior()])
        alg = MH(AdvancedMH.RandomWalkProposal(MvNormal(zeros(d), I)))
        spl = DynamicPPL.Sampler(alg)
        vi = Turing.Inference.maybe_link!!(vi, spl, alg.proposals, gdemo_default)
        @test DynamicPPL.islinked(vi, spl)

        # Link if ALL proposals are `AdvancedHM.RandomWalkProposal`.
        vi = deepcopy(vi_base)
        alg = MH(:s => AdvancedMH.RandomWalkProposal(Normal()))
        spl = DynamicPPL.Sampler(alg)
        vi = Turing.Inference.maybe_link!!(vi, spl, alg.proposals, gdemo_default)
        @test DynamicPPL.islinked(vi, spl)

        # Don't link if at least one proposal is NOT `RandomWalkProposal`.
        # TODO: make it so that only those that are using `RandomWalkProposal`
        # are linked! I.e. resolve https://github.com/TuringLang/Turing.jl/issues/1583.
        # https://github.com/TuringLang/Turing.jl/pull/1582#issuecomment-817148192
        vi = deepcopy(vi_base)
        alg = MH(
            :m => AdvancedMH.StaticProposal(Normal()),
            :s => AdvancedMH.RandomWalkProposal(Normal()),
        )
        spl = DynamicPPL.Sampler(alg)
        vi = Turing.Inference.maybe_link!!(vi, spl, alg.proposals, gdemo_default)
        @test !DynamicPPL.islinked(vi, spl)
    end

    @testset "prior" begin
        alg = MH()
        gdemo_default_prior = DynamicPPL.contextualize(
            gdemo_default, DynamicPPL.PriorContext()
        )
        burnin = 10_000
        n = 10_000
        chain = sample(
            StableRNG(seed),
            gdemo_default_prior,
            alg,
            n;
            discard_initial=burnin,
            thinning=10,
        )
        check_numerical(chain, [:s, :m], [mean(InverseGamma(2, 3)), 0]; atol=0.3)
    end

    @testset "`filldist` proposal (issue #2180)" begin
        @model demo_filldist_issue2180() = x ~ MvNormal(zeros(3), I)
        chain = sample(
            StableRNG(seed),
            demo_filldist_issue2180(),
            MH(AdvancedMH.RandomWalkProposal(filldist(Normal(), 3))),
            10_000,
        )
        check_numerical(
            chain, [Symbol("x[1]"), Symbol("x[2]"), Symbol("x[3]")], [0, 0, 0]; atol=0.2
        )
    end
end

end<|MERGE_RESOLUTION|>--- conflicted
+++ resolved
@@ -52,40 +52,6 @@
         discard_initial = 1_000
         initial_params = [1.0, 1.0]
 
-<<<<<<< HEAD
-        Random.seed!(125)
-        alg = MH()
-        chain = sample(gdemo_default, alg, 10_000; discard_initial, initial_params)
-        check_gdemo(chain; atol=0.1)
-
-        Random.seed!(125)
-        # MH with Gaussian proposal
-        alg = MH((:s, InverseGamma(2, 3)), (:m, GKernel(1.0)))
-        chain = sample(gdemo_default, alg, 10_000; discard_initial, initial_params)
-        check_gdemo(chain; atol=0.1)
-
-        Random.seed!(125)
-        # MH within Gibbs
-        alg = Gibbs(; m=MH(), s=MH())
-        chain = sample(gdemo_default, alg, 10_000; discard_initial, initial_params)
-        check_gdemo(chain; atol=0.1)
-
-        Random.seed!(125)
-        # MoGtest
-        gibbs = Gibbs(
-            (@varname(z1), @varname(z2), @varname(z3), @varname(z4)) => CSMC(15),
-            @varname(mu1) => MH((:mu1, GKernel(1))),
-            @varname(mu2) => MH((:mu2, GKernel(1))),
-        )
-        chain = sample(
-            MoGtest_default,
-            gibbs,
-            500;
-            discard_initial=100,
-            initial_params=[1.0, 1.0, 0.0, 0.0, 1.0, 4.0],
-        )
-        check_MoGtest_default(chain; atol=0.2)
-=======
         @testset "gdemo_default" begin
             alg = MH()
             chain = sample(
@@ -103,7 +69,7 @@
         end
 
         @testset "gdemo_default with MH-within-Gibbs" begin
-            alg = Gibbs(MH(:m), MH(:s))
+            alg = Gibbs(; m=MH(), s=MH())
             chain = sample(
                 StableRNG(seed), gdemo_default, alg, 10_000; discard_initial, initial_params
             )
@@ -112,7 +78,9 @@
 
         @testset "MoGtest_default with Gibbs" begin
             gibbs = Gibbs(
-                CSMC(15, :z1, :z2, :z3, :z4), MH((:mu1, GKernel(1)), (:mu2, GKernel(1)))
+                (@varname(z1), @varname(z2), @varname(z3), @varname(z4)) => CSMC(15),
+                @varname(mu1) => MH((:mu1, GKernel(1))),
+                @varname(mu2) => MH((:mu2, GKernel(1))),
             )
             chain = sample(
                 StableRNG(seed),
@@ -124,7 +92,6 @@
             )
             check_MoGtest_default(chain; atol=0.2)
         end
->>>>>>> 2707d122
     end
 
     # Test MH shape passing.
@@ -210,23 +177,10 @@
         # with small-valued VC matrix to check if we only see very small steps
         vc_μ = convert(Array, 1e-4 * I(2))
         vc_σ = convert(Array, 1e-4 * I(2))
-        alg_small = Gibbs(MH((:μ, vc_μ)), MH((:σ, vc_σ)))
+        alg_small = Gibbs(; μ=MH((:μ, vc_μ)), σ=MH((:σ, vc_σ)))
         alg_big = MH()
-
-<<<<<<< HEAD
-        alg = Gibbs(; μ=MH((:μ, vc_μ)), σ=MH((:σ, vc_σ)))
-
-        chn = sample(
-            mod,
-            alg,
-            3_000, # draws
-        )
-
-        chn2 = sample(mod, MH(), 3_000)
-=======
         chn_small = sample(StableRNG(seed), mod, alg_small, 1_000)
         chn_big = sample(StableRNG(seed), mod, alg_big, 1_000)
->>>>>>> 2707d122
 
         # Test that the small variance version is actually smaller.
         variance_small = var(diff(Array(chn_small["μ[1]"]); dims=1))
