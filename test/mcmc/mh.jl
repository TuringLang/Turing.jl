module MHTests

using AdvancedMH: AdvancedMH
using Distributions:
    Bernoulli, Dirichlet, Exponential, InverseGamma, LogNormal, MvNormal, Normal, sample
using DynamicPPL: DynamicPPL
using DynamicPPL: Sampler
using LinearAlgebra: I
using Random: Random
using StableRNGs: StableRNG
using Test: @test, @testset
using Turing
using Turing.Inference: Inference

using ..Models: gdemo_default, MoGtest_default
using ..NumericalTests: check_MoGtest_default, check_gdemo, check_numerical

GKernel(var) = (x) -> Normal(x, sqrt.(var))

@testset "mh.jl" begin
    @info "Starting MH tests"
    seed = 23

    @testset "mh constructor" begin
        N = 10
        s1 = MH((:s, InverseGamma(2, 3)), (:m, GKernel(3.0)))
        s2 = MH(:s => InverseGamma(2, 3), :m => GKernel(3.0))
        s3 = MH()
        s4 = MH([1.0 0.1; 0.1 1.0])
        for s in (s1, s2, s3, s4)
<<<<<<< HEAD
            @test DynamicPPL.alg_str(Sampler(s, gdemo_default)) == "MH"
=======
            @test DynamicPPL.alg_str(Sampler(s)) == "MH"
>>>>>>> 789f4989
        end

        c1 = sample(gdemo_default, s1, N)
        c2 = sample(gdemo_default, s2, N)
        c3 = sample(gdemo_default, s3, N)
        c4 = sample(gdemo_default, s4, N)

        s5 = Gibbs(:m => MH(), :s => MH())
        c5 = sample(gdemo_default, s5, N)

        # s6 = externalsampler(MH(gdemo_default, proposal_type=AdvancedMH.RandomWalkProposal))
        # c6 = sample(gdemo_default, s6, N)

        # NOTE: Broken because MH doesn't really follow the `logdensity` interface, but calls
        # it with `NamedTuple` instead of `AbstractVector`.
        # s7 = externalsampler(MH(gdemo_default, proposal_type=AdvancedMH.StaticProposal))
        # c7 = sample(gdemo_default, s7, N)
    end

    @testset "mh inference" begin
        # Set the initial parameters, because if we get unlucky with the initial state,
        # these chains are too short to converge to reasonable numbers.
        discard_initial = 1_000
        initial_params = [1.0, 1.0]

        @testset "gdemo_default" begin
            alg = MH()
            chain = sample(
                StableRNG(seed), gdemo_default, alg, 10_000; discard_initial, initial_params
            )
            check_gdemo(chain; atol=0.1)
        end

        @testset "gdemo_default with custom proposals" begin
            alg = MH((:s, InverseGamma(2, 3)), (:m, GKernel(1.0)))
            chain = sample(
                StableRNG(seed), gdemo_default, alg, 10_000; discard_initial, initial_params
            )
            check_gdemo(chain; atol=0.1)
        end

        @testset "gdemo_default with MH-within-Gibbs" begin
            alg = Gibbs(:m => MH(), :s => MH())
            chain = sample(
                StableRNG(seed), gdemo_default, alg, 10_000; discard_initial, initial_params
            )
            check_gdemo(chain; atol=0.1)
        end

        @testset "MoGtest_default with Gibbs" begin
            gibbs = Gibbs(
                (@varname(z1), @varname(z2), @varname(z3), @varname(z4)) => CSMC(15),
                @varname(mu1) => MH((:mu1, GKernel(1))),
                @varname(mu2) => MH((:mu2, GKernel(1))),
            )
            chain = sample(
                StableRNG(seed),
                MoGtest_default,
                gibbs,
                500;
                discard_initial=100,
                initial_params=[1.0, 1.0, 0.0, 0.0, 1.0, 4.0],
            )
            check_MoGtest_default(chain; atol=0.2)
        end
    end

    # Test MH shape passing.
    @testset "shape" begin
        @model function M(mu, sigma, observable)
            z ~ MvNormal(mu, sigma)

            m = Array{Float64}(undef, 1, 2)
            m[1] ~ Normal(0, 1)
            m[2] ~ InverseGamma(2, 1)
            s ~ InverseGamma(2, 1)

            observable ~ Bernoulli(cdf(Normal(), z' * z))

            1.5 ~ Normal(m[1], m[2])
            -1.5 ~ Normal(m[1], m[2])

            1.5 ~ Normal(m[1], s)
            return 2.0 ~ Normal(m[1], s)
        end

        model = M(zeros(2), I, 1)
        sampler = Inference.Sampler(MH())

        dt, vt = Inference.dist_val_tuple(sampler, Turing.VarInfo(model))

        @test dt[:z] isa AdvancedMH.StaticProposal{false,<:MvNormal}
        @test dt[:m] isa
            AdvancedMH.StaticProposal{false,Vector{ContinuousUnivariateDistribution}}
        @test dt[:m].proposal[1] isa Normal && dt[:m].proposal[2] isa InverseGamma
        @test dt[:s] isa AdvancedMH.StaticProposal{false,<:InverseGamma}

        @test vt[:z] isa Vector{Float64} && length(vt[:z]) == 2
        @test vt[:m] isa Vector{Float64} && length(vt[:m]) == 2
        @test vt[:s] isa Float64

        chain = sample(model, MH(), 10)

        @test chain isa MCMCChains.Chains
    end

    @testset "proposal matrix" begin
        mat = [1.0 -0.05; -0.05 1.0]

        prop1 = mat # Matrix only constructor
        prop2 = AdvancedMH.RandomWalkProposal(MvNormal(mat)) # Explicit proposal constructor

        spl1 = MH(prop1)
        spl2 = MH(prop2)

        # Test that the two constructors are equivalent.
        @test spl1.proposals.proposal.μ == spl2.proposals.proposal.μ
        @test spl1.proposals.proposal.Σ.mat == spl2.proposals.proposal.Σ.mat

        # Test inference.
        chain1 = sample(StableRNG(seed), gdemo_default, spl1, 2_000)
        chain2 = sample(StableRNG(seed), gdemo_default, spl2, 2_000)

        check_gdemo(chain1)
        check_gdemo(chain2)
    end

    @testset "gibbs MH proposal matrix" begin
        # https://github.com/TuringLang/Turing.jl/issues/1556

        # generate data
        x = rand(Normal(5, 10), 20)
        y = rand(LogNormal(-3, 2), 20)

        # Turing model
        @model function twomeans(x, y)
            # Set Priors
            μ ~ MvNormal(zeros(2), 9 * I)
            σ ~ filldist(Exponential(1), 2)

            # Distributions of supplied data
            x .~ Normal(μ[1], σ[1])
            return y .~ LogNormal(μ[2], σ[2])
        end
        mod = twomeans(x, y)

        # generate covariance matrix for RWMH
        # with small-valued VC matrix to check if we only see very small steps
        vc_μ = convert(Array, 1e-4 * I(2))
        vc_σ = convert(Array, 1e-4 * I(2))
        alg_small = Gibbs(:μ => MH((:μ, vc_μ)), :σ => MH((:σ, vc_σ)))
        alg_big = MH()
        chn_small = sample(StableRNG(seed), mod, alg_small, 1_000)
        chn_big = sample(StableRNG(seed), mod, alg_big, 1_000)

        # Test that the small variance version is actually smaller.
        variance_small = var(diff(Array(chn_small["μ[1]"]); dims=1))
        variance_big = var(diff(Array(chn_big["μ[1]"]); dims=1))
        @test variance_small < variance_big / 1_000.0
    end

    @testset "vector of multivariate distributions" begin
        @model function test(k)
            T = Vector{Vector{Float64}}(undef, k)
            for i in 1:k
                T[i] ~ Dirichlet(5, 1.0)
            end
        end

        chain = sample(StableRNG(seed), test(1), MH(), 5_000)
        for i in 1:5
            @test mean(chain, "T[1][$i]") ≈ 0.2 atol = 0.01
        end

        chain = sample(StableRNG(seed), test(10), MH(), 5_000)
        for j in 1:10, i in 1:5
            @test mean(chain, "T[$j][$i]") ≈ 0.2 atol = 0.01
        end
    end

    @testset "LKJCholesky" begin
        for uplo in ['L', 'U']
            @model f() = x ~ LKJCholesky(2, 1, uplo)
            chain = sample(StableRNG(seed), f(), MH(), 5_000)
            indices = [(1, 1), (2, 1), (2, 2)]
            values = [1, 0, 0.785]
            for ((i, j), v) in zip(indices, values)
                if uplo == 'U'  # Transpose
                    @test mean(chain, "x.$uplo[$j, $i]") ≈ v atol = 0.01
                else
                    @test mean(chain, "x.$uplo[$i, $j]") ≈ v atol = 0.01
                end
            end
        end
    end

    @testset "MH link/invlink" begin
        vi_base = DynamicPPL.VarInfo(gdemo_default)

        # Don't link when no proposals are given since we're using priors
        # as proposals.
        vi = deepcopy(vi_base)
        alg = MH()
        spl = DynamicPPL.Sampler(alg)
        vi = Turing.Inference.maybe_link!!(vi, spl, alg.proposals, gdemo_default)
        @test !DynamicPPL.islinked(vi)

        # Link if proposal is `AdvancedHM.RandomWalkProposal`
        vi = deepcopy(vi_base)
        d = length(vi_base[:])
        alg = MH(AdvancedMH.RandomWalkProposal(MvNormal(zeros(d), I)))
        spl = DynamicPPL.Sampler(alg)
        vi = Turing.Inference.maybe_link!!(vi, spl, alg.proposals, gdemo_default)
        @test DynamicPPL.islinked(vi)

        # Link if ALL proposals are `AdvancedHM.RandomWalkProposal`.
        vi = deepcopy(vi_base)
        alg = MH(:s => AdvancedMH.RandomWalkProposal(Normal()))
        spl = DynamicPPL.Sampler(alg)
        vi = Turing.Inference.maybe_link!!(vi, spl, alg.proposals, gdemo_default)
        @test DynamicPPL.islinked(vi)

        # Don't link if at least one proposal is NOT `RandomWalkProposal`.
        # TODO: make it so that only those that are using `RandomWalkProposal`
        # are linked! I.e. resolve https://github.com/TuringLang/Turing.jl/issues/1583.
        # https://github.com/TuringLang/Turing.jl/pull/1582#issuecomment-817148192
        vi = deepcopy(vi_base)
        alg = MH(
            :m => AdvancedMH.StaticProposal(Normal()),
            :s => AdvancedMH.RandomWalkProposal(Normal()),
        )
        spl = DynamicPPL.Sampler(alg)
        vi = Turing.Inference.maybe_link!!(vi, spl, alg.proposals, gdemo_default)
        @test !DynamicPPL.islinked(vi)
    end

    @testset "prior" begin
        alg = MH()
        gdemo_default_prior = DynamicPPL.contextualize(
            gdemo_default, DynamicPPL.PriorContext()
        )
        burnin = 10_000
        n = 10_000
        chain = sample(
            StableRNG(seed),
            gdemo_default_prior,
            alg,
            n;
            discard_initial=burnin,
            thinning=10,
        )
        check_numerical(chain, [:s, :m], [mean(InverseGamma(2, 3)), 0]; atol=0.3)
    end

    @testset "`filldist` proposal (issue #2180)" begin
        @model demo_filldist_issue2180() = x ~ MvNormal(zeros(3), I)
        chain = sample(
            StableRNG(seed),
            demo_filldist_issue2180(),
            MH(AdvancedMH.RandomWalkProposal(filldist(Normal(), 3))),
            10_000,
        )
        check_numerical(
            chain, [Symbol("x[1]"), Symbol("x[2]"), Symbol("x[3]")], [0, 0, 0]; atol=0.2
        )
    end
end

end<|MERGE_RESOLUTION|>--- conflicted
+++ resolved
@@ -28,11 +28,7 @@
         s3 = MH()
         s4 = MH([1.0 0.1; 0.1 1.0])
         for s in (s1, s2, s3, s4)
-<<<<<<< HEAD
-            @test DynamicPPL.alg_str(Sampler(s, gdemo_default)) == "MH"
-=======
             @test DynamicPPL.alg_str(Sampler(s)) == "MH"
->>>>>>> 789f4989
         end
 
         c1 = sample(gdemo_default, s1, N)
