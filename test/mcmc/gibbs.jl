--- conflicted
+++ resolved
@@ -11,11 +11,8 @@
 import Combinatorics
 using Distributions: InverseGamma, Normal
 using Distributions: sample
-<<<<<<< HEAD
-import Enzyme
-=======
 using DynamicPPL: DynamicPPL
->>>>>>> 0c3d3d00
+using Enzyme: Enzyme
 using ForwardDiff: ForwardDiff
 using Random: Random
 using ReverseDiff: ReverseDiff
