module HMCTests

using ..Models: gdemo_default
using ..ADUtils: ADTypeCheckContext
using ..NumericalTests: check_gdemo, check_numerical
import ..ADUtils
using Distributions: Bernoulli, Beta, Categorical, Dirichlet, Normal, Wishart, sample
import DynamicPPL
using DynamicPPL: Sampler
import Enzyme
import ForwardDiff
using HypothesisTests: ApproximateTwoSampleKSTest, pvalue
import ReverseDiff
using LinearAlgebra: I, dot, vec
import Random
using StableRNGs: StableRNG
using StatsFuns: logistic
<<<<<<< HEAD
using Test: @test, @test_broken, @test_logs, @testset
using Turing

# Disable Enzyme warnings
Enzyme.API.typeWarning!(false)

# Enable runtime activity (workaround)
Enzyme.API.runtimeActivity!(true)

@testset "Testing hmc.jl with $adbackend" for adbackend in (AutoForwardDiff(; chunksize=0), AutoReverseDiff(; compile=false), AutoEnzyme())
=======
import Mooncake
using Test: @test, @test_logs, @testset
using Turing

@testset "Testing hmc.jl with $adbackend" for adbackend in ADUtils.adbackends
>>>>>>> f388e61d
    # Set a seed
    rng = StableRNG(123)
    @testset "constrained bounded" begin
        obs = [0, 1, 0, 1, 1, 1, 1, 1, 1, 1]

        @model function constrained_test(obs)
            p ~ Beta(2, 2)
            for i in 1:length(obs)
                obs[i] ~ Bernoulli(p)
            end
            return p
        end

        chain = sample(
            rng,
            constrained_test(obs),
            HMC(1.5, 3; adtype=adbackend),# using a large step size (1.5)
            1000,
        )

        check_numerical(chain, [:p], [10 / 14]; atol=0.1)
    end
    @testset "constrained simplex" begin
        obs12 = [1, 2, 1, 2, 2, 2, 2, 2, 2, 2]

        @model function constrained_simplex_test(obs12)
            ps ~ Dirichlet(2, 3)
            pd ~ Dirichlet(4, 1)
            for i in 1:length(obs12)
                obs12[i] ~ Categorical(ps)
            end
            return ps
        end

        chain = sample(
            rng, constrained_simplex_test(obs12), HMC(0.75, 2; adtype=adbackend), 1000
        )

        check_numerical(chain, ["ps[1]", "ps[2]"], [5 / 16, 11 / 16]; atol=0.015)
    end
    @testset "hmc reverse diff" begin
        alg = HMC(0.1, 10; adtype=adbackend)
        res = sample(rng, gdemo_default, alg, 4000)
        check_gdemo(res; rtol=0.1)
    end
    @testset "matrix support" begin
        @model function hmcmatrixsup()
            return v ~ Wishart(7, [1 0.5; 0.5 1])
        end

        model_f = hmcmatrixsup()
        n_samples = 5_000
        vs = map(1:3) do _
            chain = sample(rng, model_f, HMC(0.15, 7; adtype=adbackend), n_samples)
            r = reshape(Array(group(chain, :v)), n_samples, 2, 2)
            reshape(mean(r; dims=1), 2, 2)
        end

        if VERSION > v"1.7" || !(adbackend isa AutoEnzyme)
            @test maximum(abs, mean(vs) - (7 * [1 0.5; 0.5 1])) <= 0.5
        else
            @test_broken maximum(abs, mean(vs) - (7 * [1 0.5; 0.5 1])) <= 0.5
        end
    end
    @testset "multivariate support" begin
        # Define NN flow
        function nn(x, b1, w11, w12, w13, bo, wo)
            h = tanh.([w11 w12 w13]' * x .+ b1)
            return logistic(dot(wo, h) + bo)
        end

        # Generating training data
        N = 20
        M = N ÷ 4
        x1s = rand(M) * 5
        x2s = rand(M) * 5
        xt1s = Array([[x1s[i]; x2s[i]] for i in 1:M])
        append!(xt1s, Array([[x1s[i] - 6; x2s[i] - 6] for i in 1:M]))
        xt0s = Array([[x1s[i]; x2s[i] - 6] for i in 1:M])
        append!(xt0s, Array([[x1s[i] - 6; x2s[i]] for i in 1:M]))

        xs = [xt1s; xt0s]
        ts = [ones(M); ones(M); zeros(M); zeros(M)]

        # Define model

        alpha = 0.16                  # regularizatin term
        var_prior = sqrt(1.0 / alpha) # variance of the Gaussian prior

        @model function bnn(ts, var_prior)
            b1 ~ MvNormal(zeros(3), var_prior * I)
            w11 ~ MvNormal(zeros(2), var_prior * I)
            w12 ~ MvNormal(zeros(2), var_prior * I)
            w13 ~ MvNormal(zeros(2), var_prior * I)
            bo ~ Normal(0, var_prior)

            wo ~ MvNormal(zeros(3), var_prior * I)
            for i in rand(1:N, 10)
                y = nn(xs[i], b1, w11, w12, w13, bo, wo)
                ts[i] ~ Bernoulli(y)
            end
            return b1, w11, w12, w13, bo, wo
        end

        # Sampling
        chain = sample(rng, bnn(ts, var_prior), HMC(0.1, 5; adtype=adbackend), 10)
    end

    @testset "hmcda inference" begin
        alg1 = HMCDA(500, 0.8, 0.015; adtype=adbackend)
        # alg2 = Gibbs(HMCDA(200, 0.8, 0.35, :m; adtype=adbackend), HMC(0.25, 3, :s; adtype=adbackend))

        # alg3 = Gibbs(HMC(0.25, 3, :m; adtype=adbackend), PG(30, 3, :s))
        # alg3 = PG(50, 2000)

        res1 = sample(rng, gdemo_default, alg1, 3000)
        check_gdemo(res1)

        # res2 = sample(gdemo([1.5, 2.0]), alg2)
        #
        # @test mean(res2[:s]) ≈ 49/24 atol=0.2
        # @test mean(res2[:m]) ≈ 7/6 atol=0.2
    end

    @testset "hmcda+gibbs inference" begin
        rng = StableRNG(123)
        Random.seed!(12345) # particle samplers do not support user-provided `rng` yet
        alg3 = Gibbs(PG(20, :s), HMCDA(500, 0.8, 0.25, :m; init_ϵ=0.05, adtype=adbackend))

        res3 = sample(rng, gdemo_default, alg3, 3000; discard_initial=1000)
        check_gdemo(res3)
    end

    @testset "hmcda constructor" begin
        alg = HMCDA(0.8, 0.75; adtype=adbackend)
        println(alg)
        sampler = Sampler(alg, gdemo_default)
        @test DynamicPPL.alg_str(sampler) == "HMCDA"

        alg = HMCDA(200, 0.8, 0.75; adtype=adbackend)
        println(alg)
        sampler = Sampler(alg, gdemo_default)
        @test DynamicPPL.alg_str(sampler) == "HMCDA"

        alg = HMCDA(200, 0.8, 0.75, :s; adtype=adbackend)
        println(alg)
        sampler = Sampler(alg, gdemo_default)
        @test DynamicPPL.alg_str(sampler) == "HMCDA"

        @test isa(alg, HMCDA)
        @test isa(sampler, Sampler{<:Turing.Hamiltonian})
    end
    @testset "nuts inference" begin
        alg = NUTS(1000, 0.8; adtype=adbackend)
        res = sample(rng, gdemo_default, alg, 6000)
        check_gdemo(res)
    end
    @testset "nuts constructor" begin
        alg = NUTS(200, 0.65; adtype=adbackend)
        sampler = Sampler(alg, gdemo_default)
        @test DynamicPPL.alg_str(sampler) == "NUTS"

        alg = NUTS(0.65; adtype=adbackend)
        sampler = Sampler(alg, gdemo_default)
        @test DynamicPPL.alg_str(sampler) == "NUTS"

        alg = NUTS(200, 0.65, :m; adtype=adbackend)
        sampler = Sampler(alg, gdemo_default)
        @test DynamicPPL.alg_str(sampler) == "NUTS"
    end
    @testset "check discard" begin
        alg = NUTS(100, 0.8; adtype=adbackend)

        c1 = sample(rng, gdemo_default, alg, 500; discard_adapt=true)
        c2 = sample(rng, gdemo_default, alg, 500; discard_adapt=false)

        @test size(c1, 1) == 500
        @test size(c2, 1) == 500
    end
    @testset "AHMC resize" begin
        alg1 = Gibbs(PG(10, :m), NUTS(100, 0.65, :s; adtype=adbackend))
        alg2 = Gibbs(PG(10, :m), HMC(0.1, 3, :s; adtype=adbackend))
        alg3 = Gibbs(PG(10, :m), HMCDA(100, 0.65, 0.3, :s; adtype=adbackend))
        @test sample(rng, gdemo_default, alg1, 300) isa Chains
        @test sample(rng, gdemo_default, alg2, 300) isa Chains
        @test sample(rng, gdemo_default, alg3, 300) isa Chains
    end

    @testset "Regression tests" begin
        # https://github.com/TuringLang/DynamicPPL.jl/issues/27
        @model function mwe1(::Type{T}=Float64) where {T<:Real}
            m = Matrix{T}(undef, 2, 3)
            return m .~ MvNormal(zeros(2), I)
        end
        @test sample(rng, mwe1(), HMC(0.2, 4; adtype=adbackend), 1_000) isa Chains

        @model function mwe2(::Type{T}=Matrix{Float64}) where {T}
            m = T(undef, 2, 3)
            return m .~ MvNormal(zeros(2), I)
        end
        @test sample(rng, mwe2(), HMC(0.2, 4; adtype=adbackend), 1_000) isa Chains

        # https://github.com/TuringLang/Turing.jl/issues/1308
        @model function mwe3(::Type{T}=Array{Float64}) where {T}
            m = T(undef, 2, 3)
            return m .~ MvNormal(zeros(2), I)
        end
        @test sample(rng, mwe3(), HMC(0.2, 4; adtype=adbackend), 1_000) isa Chains
    end

    # issue #1923
    @testset "reproducibility" begin
        alg = NUTS(1000, 0.8; adtype=adbackend)
        res1 = sample(StableRNG(123), gdemo_default, alg, 1000)
        res2 = sample(StableRNG(123), gdemo_default, alg, 1000)
        res3 = sample(StableRNG(123), gdemo_default, alg, 1000)
        @test Array(res1) == Array(res2) == Array(res3)
    end

    @testset "prior" begin
        @model function demo_hmc_prior()
            # NOTE: Used to use `InverseGamma(2, 3)` but this has infinite variance
            # which means that it's _very_ difficult to find a good tolerance in the test below:)
            s ~ truncated(Normal(3, 1); lower=0)
            return m ~ Normal(0, sqrt(s))
        end
        alg = NUTS(1000, 0.8; adtype=adbackend)
        gdemo_default_prior = DynamicPPL.contextualize(
            demo_hmc_prior(), DynamicPPL.PriorContext()
        )
        chain = sample(gdemo_default_prior, alg, 10_000; initial_params=[3.0, 0.0])
        check_numerical(
            chain, [:s, :m], [mean(truncated(Normal(3, 1); lower=0)), 0]; atol=0.2
        )
    end

    @testset "warning for difficult init params" begin
        attempt = 0
        @model function demo_warn_initial_params()
            x ~ Normal()
            if (attempt += 1) < 30
                Turing.@addlogprob! -Inf
            end
        end

        @test_logs (
            :warn,
            "failed to find valid initial parameters in 10 tries; consider providing explicit initial parameters using the `initial_params` keyword",
        ) (:info,) match_mode = :any begin
            sample(demo_warn_initial_params(), NUTS(; adtype=adbackend), 5)
        end
    end

<<<<<<< HEAD
    # Disable on Julia <1.8 due to https://github.com/TuringLang/Turing.jl/pull/2197.
    # TODO: Remove this block once https://github.com/JuliaFolds2/BangBang.jl/pull/22 has been released.
    if VERSION ≥ v"1.8"
        @testset "(partially) issue: #2095" begin
            @model function vector_of_dirichlet(::Type{TV}=Vector{Float64}) where {TV}
                xs = Vector{TV}(undef, 2)
                xs[1] ~ Dirichlet(ones(5))
                return xs[2] ~ Dirichlet(ones(5))
            end
            model = vector_of_dirichlet()
            chain = sample(model, NUTS(), 1000)
            @test mean(Array(chain)) ≈ 0.2
=======
    @testset "(partially) issue: #2095" begin
        @model function vector_of_dirichlet(::Type{TV}=Vector{Float64}) where {TV}
            xs = Vector{TV}(undef, 2)
            xs[1] ~ Dirichlet(ones(5))
            xs[2] ~ Dirichlet(ones(5))
>>>>>>> f388e61d
        end
        model = vector_of_dirichlet()
        chain = sample(model, NUTS(), 1000)
        @test mean(Array(chain)) ≈ 0.2
    end

    @testset "issue: #2195" begin
        @model function buggy_model()
            lb ~ Uniform(0, 1)
            ub ~ Uniform(1.5, 2)

            # HACK: Necessary to avoid NUTS failing during adaptation.
            try
                x ~ transformed(Normal(0, 1), inverse(Bijectors.Logit(lb, ub)))
            catch e
                if e isa DomainError
                    Turing.@addlogprob! -Inf
                    return nothing
                else
                    rethrow()
                end
            end
        end

        model = buggy_model()
        num_samples = 1_000

        chain = sample(model, NUTS(), num_samples; initial_params=[0.5, 1.75, 1.0])
        chain_prior = sample(model, Prior(), num_samples)

        # Extract the `x` like this because running `generated_quantities` was how
        # the issue was discovered, hence we also want to make sure that it works.
        results = generated_quantities(model, chain)
        results_prior = generated_quantities(model, chain_prior)

        # Make sure none of the samples in the chains resulted in errors.
        @test all(!isnothing, results)

        # The discrepancies in the chains are in the tails, so we can't just compare the mean, etc.
        # KS will compare the empirical CDFs, which seems like a reasonable thing to do here.
        @test pvalue(ApproximateTwoSampleKSTest(vec(results), vec(results_prior))) > 0.001
    end

    @testset "Check ADType" begin
        alg = HMC(0.1, 10; adtype=adbackend)
        m = DynamicPPL.contextualize(
            gdemo_default, ADTypeCheckContext(adbackend, gdemo_default.context)
        )
        # These will error if the adbackend being used is not the one set.
        sample(rng, m, alg, 10)
    end
end

end<|MERGE_RESOLUTION|>--- conflicted
+++ resolved
@@ -15,24 +15,11 @@
 import Random
 using StableRNGs: StableRNG
 using StatsFuns: logistic
-<<<<<<< HEAD
+import Mooncake
 using Test: @test, @test_broken, @test_logs, @testset
 using Turing
 
-# Disable Enzyme warnings
-Enzyme.API.typeWarning!(false)
-
-# Enable runtime activity (workaround)
-Enzyme.API.runtimeActivity!(true)
-
-@testset "Testing hmc.jl with $adbackend" for adbackend in (AutoForwardDiff(; chunksize=0), AutoReverseDiff(; compile=false), AutoEnzyme())
-=======
-import Mooncake
-using Test: @test, @test_logs, @testset
-using Turing
-
 @testset "Testing hmc.jl with $adbackend" for adbackend in ADUtils.adbackends
->>>>>>> f388e61d
     # Set a seed
     rng = StableRNG(123)
     @testset "constrained bounded" begin
@@ -286,26 +273,11 @@
         end
     end
 
-<<<<<<< HEAD
-    # Disable on Julia <1.8 due to https://github.com/TuringLang/Turing.jl/pull/2197.
-    # TODO: Remove this block once https://github.com/JuliaFolds2/BangBang.jl/pull/22 has been released.
-    if VERSION ≥ v"1.8"
-        @testset "(partially) issue: #2095" begin
-            @model function vector_of_dirichlet(::Type{TV}=Vector{Float64}) where {TV}
-                xs = Vector{TV}(undef, 2)
-                xs[1] ~ Dirichlet(ones(5))
-                return xs[2] ~ Dirichlet(ones(5))
-            end
-            model = vector_of_dirichlet()
-            chain = sample(model, NUTS(), 1000)
-            @test mean(Array(chain)) ≈ 0.2
-=======
     @testset "(partially) issue: #2095" begin
         @model function vector_of_dirichlet(::Type{TV}=Vector{Float64}) where {TV}
             xs = Vector{TV}(undef, 2)
             xs[1] ~ Dirichlet(ones(5))
             xs[2] ~ Dirichlet(ones(5))
->>>>>>> f388e61d
         end
         model = vector_of_dirichlet()
         chain = sample(model, NUTS(), 1000)
