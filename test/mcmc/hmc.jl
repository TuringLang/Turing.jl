--- conflicted
+++ resolved
@@ -6,13 +6,8 @@
 import ..ADUtils
 using Bijectors: Bijectors
 using Distributions: Bernoulli, Beta, Categorical, Dirichlet, Normal, Wishart, sample
-<<<<<<< HEAD
-import DynamicPPL
-using DynamicPPL: Sampler
+using DynamicPPL: DynamicPPL, Sampler
 import Enzyme
-=======
-using DynamicPPL: DynamicPPL, Sampler
->>>>>>> e4cd6a29
 import ForwardDiff
 using HypothesisTests: ApproximateTwoSampleKSTest, pvalue
 import ReverseDiff
