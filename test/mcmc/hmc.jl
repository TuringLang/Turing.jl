module HMCTests

using ..Models: gdemo_default
using ..ADUtils: ADTypeCheckContext
using ..NumericalTests: check_gdemo, check_numerical
import ..ADUtils
using Bijectors: Bijectors
using Distributions: Bernoulli, Beta, Categorical, Dirichlet, Normal, Wishart, sample
using DynamicPPL: DynamicPPL, Sampler
import ForwardDiff
using HypothesisTests: ApproximateTwoSampleKSTest, pvalue
import ReverseDiff
using LinearAlgebra: I, dot, vec
import Random
using StableRNGs: StableRNG
using StatsFuns: logistic
import Mooncake
using Test: @test, @test_logs, @testset, @test_throws
using Turing

@testset "Testing hmc.jl with $adbackend" for adbackend in ADUtils.adbackends
    @info "Starting HMC tests with $adbackend"
    seed = 123

    @testset "constrained bounded" begin
        obs = [0, 1, 0, 1, 1, 1, 1, 1, 1, 1]

        @model function constrained_test(obs)
            p ~ Beta(2, 2)
            for i in 1:length(obs)
                obs[i] ~ Bernoulli(p)
            end
            return p
        end

        chain = sample(
            StableRNG(seed),
            constrained_test(obs),
            HMC(1.5, 3; adtype=adbackend),# using a large step size (1.5)
            1_000,
        )

        check_numerical(chain, [:p], [10 / 14]; atol=0.1)
    end

    @testset "constrained simplex" begin
        obs12 = [1, 2, 1, 2, 2, 2, 2, 2, 2, 2]

        @model function constrained_simplex_test(obs12)
            ps ~ Dirichlet(2, 3)
            pd ~ Dirichlet(4, 1)
            for i in 1:length(obs12)
                obs12[i] ~ Categorical(ps)
            end
            return ps
        end

        chain = sample(
            StableRNG(seed),
            constrained_simplex_test(obs12),
            HMC(0.75, 2; adtype=adbackend),
            1000,
        )

        check_numerical(chain, ["ps[1]", "ps[2]"], [5 / 16, 11 / 16]; atol=0.015)
    end

    @testset "hmc reverse diff" begin
        alg = HMC(0.1, 10; adtype=adbackend)
        res = sample(StableRNG(seed), gdemo_default, alg, 4_000)
        check_gdemo(res; rtol=0.1)
    end

    # Test the sampling of a matrix-value distribution.
    @testset "matrix support" begin
        dist = Wishart(7, [1 0.5; 0.5 1])
        @model hmcmatrixsup() = v ~ dist
        model_f = hmcmatrixsup()
        n_samples = 1_000

        chain = sample(StableRNG(24), model_f, HMC(0.15, 7; adtype=adbackend), n_samples)
        # Reshape the chain into an array of 2x2 matrices, one per sample. Then compute
        # the average of the samples, as a matrix
        r = reshape(Array(chain), n_samples, 2, 2)
        r_mean = dropdims(mean(r; dims=1); dims=1)

        @test isapprox(r_mean, mean(dist); atol=0.2)
    end

    @testset "multivariate support" begin
        # Define NN flow
        function nn(x, b1, w11, w12, w13, bo, wo)
            h = tanh.([w11 w12 w13]' * x .+ b1)
            return logistic(dot(wo, h) + bo)
        end

        # Generating training data
        N = 20
        M = N ÷ 4
        x1s = rand(M) * 5
        x2s = rand(M) * 5
        xt1s = Array([[x1s[i]; x2s[i]] for i in 1:M])
        append!(xt1s, Array([[x1s[i] - 6; x2s[i] - 6] for i in 1:M]))
        xt0s = Array([[x1s[i]; x2s[i] - 6] for i in 1:M])
        append!(xt0s, Array([[x1s[i] - 6; x2s[i]] for i in 1:M]))

        xs = [xt1s; xt0s]
        ts = [ones(M); ones(M); zeros(M); zeros(M)]

        # Define model

        alpha = 0.16                  # regularizatin term
        var_prior = sqrt(1.0 / alpha) # variance of the Gaussian prior

        @model function bnn(ts)
            b1 ~ MvNormal(
                [0.0; 0.0; 0.0], [var_prior 0.0 0.0; 0.0 var_prior 0.0; 0.0 0.0 var_prior]
            )
            w11 ~ MvNormal([0.0; 0.0], [var_prior 0.0; 0.0 var_prior])
            w12 ~ MvNormal([0.0; 0.0], [var_prior 0.0; 0.0 var_prior])
            w13 ~ MvNormal([0.0; 0.0], [var_prior 0.0; 0.0 var_prior])
            bo ~ Normal(0, var_prior)

            wo ~ MvNormal(
                [0.0; 0; 0], [var_prior 0.0 0.0; 0.0 var_prior 0.0; 0.0 0.0 var_prior]
            )
            for i in rand(1:N, 10)
                y = nn(xs[i], b1, w11, w12, w13, bo, wo)
                ts[i] ~ Bernoulli(y)
            end
            return b1, w11, w12, w13, bo, wo
        end

        # Sampling
        chain = sample(StableRNG(seed), bnn(ts), HMC(0.1, 5; adtype=adbackend), 10)
    end

    @testset "hmcda inference" begin
        alg1 = HMCDA(500, 0.8, 0.015; adtype=adbackend)
        res1 = sample(StableRNG(seed), gdemo_default, alg1, 3_000)
        check_gdemo(res1)
    end

    # TODO(mhauru) The below one is a) slow, b) flaky, in that changing the seed can
    # easily make it fail, despite many more samples than taken by most other tests. Hence
    # explicitly specifying the seeds here.
    @testset "hmcda+gibbs inference" begin
        Random.seed!(12345)
        alg = Gibbs(
            :s => PG(20), :m => HMCDA(500, 0.8, 0.25; init_ϵ=0.05, adtype=adbackend)
        )
        res = sample(StableRNG(123), gdemo_default, alg, 3000; discard_initial=1000)
        check_gdemo(res)
    end

    @testset "hmcda constructor" begin
        alg = HMCDA(0.8, 0.75; adtype=adbackend)
        sampler = Sampler(alg)
        @test DynamicPPL.alg_str(sampler) == "HMCDA"

        alg = HMCDA(200, 0.8, 0.75; adtype=adbackend)
<<<<<<< HEAD
        sampler = Sampler(alg, gdemo_default)
=======
        sampler = Sampler(alg)
>>>>>>> 789f4989
        @test DynamicPPL.alg_str(sampler) == "HMCDA"

        @test isa(alg, HMCDA)
        @test isa(sampler, Sampler{<:Turing.Hamiltonian})
    end

    @testset "nuts inference" begin
        alg = NUTS(1000, 0.8; adtype=adbackend)
        res = sample(StableRNG(seed), gdemo_default, alg, 500)
        check_gdemo(res)
    end

    @testset "nuts constructor" begin
        alg = NUTS(200, 0.65; adtype=adbackend)
        sampler = Sampler(alg)
        @test DynamicPPL.alg_str(sampler) == "NUTS"

        alg = NUTS(0.65; adtype=adbackend)
<<<<<<< HEAD
        sampler = Sampler(alg, gdemo_default)
=======
        sampler = Sampler(alg)
>>>>>>> 789f4989
        @test DynamicPPL.alg_str(sampler) == "NUTS"
    end

    @testset "check discard" begin
        alg = NUTS(100, 0.8; adtype=adbackend)

        c1 = sample(StableRNG(seed), gdemo_default, alg, 500; discard_adapt=true)
        c2 = sample(StableRNG(seed), gdemo_default, alg, 500; discard_adapt=false)

        @test size(c1, 1) == 500
        @test size(c2, 1) == 500
    end

    @testset "AHMC resize" begin
        alg1 = Gibbs(:m => PG(10), :s => NUTS(100, 0.65; adtype=adbackend))
        alg2 = Gibbs(:m => PG(10), :s => HMC(0.1, 3; adtype=adbackend))
        alg3 = Gibbs(:m => PG(10), :s => HMCDA(100, 0.65, 0.3; adtype=adbackend))
        @test sample(StableRNG(seed), gdemo_default, alg1, 10) isa Chains
        @test sample(StableRNG(seed), gdemo_default, alg2, 10) isa Chains
        @test sample(StableRNG(seed), gdemo_default, alg3, 10) isa Chains
    end

    # issue #1923
    @testset "reproducibility" begin
        alg = NUTS(1000, 0.8; adtype=adbackend)
        res1 = sample(StableRNG(seed), gdemo_default, alg, 10)
        res2 = sample(StableRNG(seed), gdemo_default, alg, 10)
        res3 = sample(StableRNG(seed), gdemo_default, alg, 10)
        @test Array(res1) == Array(res2) == Array(res3)
    end

    @testset "prior" begin
        @model function demo_hmc_prior()
            # NOTE: Used to use `InverseGamma(2, 3)` but this has infinite variance
            # which means that it's _very_ difficult to find a good tolerance in the test below:)
            s ~ truncated(Normal(3, 1); lower=0)
            return m ~ Normal(0, sqrt(s))
        end
        alg = NUTS(1000, 0.8; adtype=adbackend)
        gdemo_default_prior = DynamicPPL.contextualize(
            demo_hmc_prior(), DynamicPPL.PriorContext()
        )
        chain = sample(gdemo_default_prior, alg, 500; initial_params=[3.0, 0.0])
        check_numerical(
            chain, [:s, :m], [mean(truncated(Normal(3, 1); lower=0)), 0]; atol=0.2
        )
    end

    @testset "warning for difficult init params" begin
        attempt = 0
        @model function demo_warn_initial_params()
            x ~ Normal()
            if (attempt += 1) < 30
                Turing.@addlogprob! -Inf
            end
        end

        @test_logs (
            :warn,
            "failed to find valid initial parameters in 10 tries; consider providing explicit initial parameters using the `initial_params` keyword",
        ) (:info,) match_mode = :any begin
            sample(demo_warn_initial_params(), NUTS(; adtype=adbackend), 5)
        end
    end

    @testset "error for impossible model" begin
        @model function demo_impossible()
            x ~ Normal()
            Turing.@addlogprob! -Inf
        end

        @test_throws ErrorException sample(demo_impossible(), NUTS(; adtype=adbackend), 5)
    end

    @testset "(partially) issue: #2095" begin
        @model function vector_of_dirichlet(::Type{TV}=Vector{Float64}) where {TV}
            xs = Vector{TV}(undef, 2)
            xs[1] ~ Dirichlet(ones(5))
            return xs[2] ~ Dirichlet(ones(5))
        end
        model = vector_of_dirichlet()
        chain = sample(model, NUTS(), 1_000)
        @test mean(Array(chain)) ≈ 0.2
    end

    @testset "issue: #2195" begin
        @model function buggy_model()
            lb ~ Uniform(0, 1)
            ub ~ Uniform(1.5, 2)

            # HACK: Necessary to avoid NUTS failing during adaptation.
            try
                x ~ Bijectors.transformed(Normal(0, 1), Bijectors.inverse(Bijectors.Logit(lb, ub)))
            catch e
                if e isa DomainError
                    Turing.@addlogprob! -Inf
                    return nothing
                else
                    rethrow()
                end
            end
        end

        model = buggy_model()
        num_samples = 1_000

        chain = sample(model, NUTS(), num_samples; initial_params=[0.5, 1.75, 1.0])
        chain_prior = sample(model, Prior(), num_samples)

        # Extract the `x` like this because running `generated_quantities` was how
        # the issue was discovered, hence we also want to make sure that it works.
        results = generated_quantities(model, chain)
        results_prior = generated_quantities(model, chain_prior)

        # Make sure none of the samples in the chains resulted in errors.
        @test all(!isnothing, results)

        # The discrepancies in the chains are in the tails, so we can't just compare the mean, etc.
        # KS will compare the empirical CDFs, which seems like a reasonable thing to do here.
        @test pvalue(ApproximateTwoSampleKSTest(vec(results), vec(results_prior))) > 0.001
    end

    @testset "getstepsize: Turing.jl#2400" begin
        algs = [HMC(0.1, 10), HMCDA(0.8, 0.75), NUTS(0.5), NUTS(0, 0.5)]
        @testset "$(alg)" for alg in algs
            # Construct a HMC state by taking a single step
            spl = Sampler(alg)
            hmc_state = DynamicPPL.initialstep(
                Random.default_rng(), gdemo_default, spl, DynamicPPL.VarInfo(gdemo_default)
            )[2]
            # Check that we can obtain the current step size
            @test Turing.Inference.getstepsize(spl, hmc_state) isa Float64
        end
    end

    @testset "Check ADType" begin
        alg = HMC(0.1, 10; adtype=adbackend)
        m = DynamicPPL.contextualize(
            gdemo_default, ADTypeCheckContext(adbackend, gdemo_default.context)
        )
        # These will error if the adbackend being used is not the one set.
        sample(StableRNG(seed), m, alg, 10)
    end
end

end<|MERGE_RESOLUTION|>--- conflicted
+++ resolved
@@ -159,11 +159,7 @@
         @test DynamicPPL.alg_str(sampler) == "HMCDA"
 
         alg = HMCDA(200, 0.8, 0.75; adtype=adbackend)
-<<<<<<< HEAD
-        sampler = Sampler(alg, gdemo_default)
-=======
         sampler = Sampler(alg)
->>>>>>> 789f4989
         @test DynamicPPL.alg_str(sampler) == "HMCDA"
 
         @test isa(alg, HMCDA)
@@ -182,11 +178,7 @@
         @test DynamicPPL.alg_str(sampler) == "NUTS"
 
         alg = NUTS(0.65; adtype=adbackend)
-<<<<<<< HEAD
-        sampler = Sampler(alg, gdemo_default)
-=======
         sampler = Sampler(alg)
->>>>>>> 789f4989
         @test DynamicPPL.alg_str(sampler) == "NUTS"
     end
 
