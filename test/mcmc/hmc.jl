module HMCTests

using ..Models: gdemo_default
using ..ADUtils: ADTypeCheckContext
using ..NumericalTests: check_gdemo, check_numerical
import ..ADUtils
using Distributions: Bernoulli, Beta, Categorical, Dirichlet, Normal, Wishart, sample
import DynamicPPL
using DynamicPPL: Sampler
import ForwardDiff
using HypothesisTests: ApproximateTwoSampleKSTest, pvalue
import ReverseDiff
using LinearAlgebra: I, dot, vec
import Random
using StableRNGs: StableRNG
using StatsFuns: logistic
import Mooncake
using Test: @test, @test_logs, @testset, @test_throws
using Turing

@testset "Testing hmc.jl with $adbackend" for adbackend in ADUtils.adbackends
    @info "Starting HMC tests with $adbackend"
    seed = 123

    @testset "constrained bounded" begin
        obs = [0, 1, 0, 1, 1, 1, 1, 1, 1, 1]

        @model function constrained_test(obs)
            p ~ Beta(2, 2)
            for i in 1:length(obs)
                obs[i] ~ Bernoulli(p)
            end
            return p
        end

        chain = sample(
            StableRNG(seed),
            constrained_test(obs),
            HMC(1.5, 3; adtype=adbackend),# using a large step size (1.5)
            1_000,
        )

        check_numerical(chain, [:p], [10 / 14]; atol=0.1)
    end

    @testset "constrained simplex" begin
        obs12 = [1, 2, 1, 2, 2, 2, 2, 2, 2, 2]

        @model function constrained_simplex_test(obs12)
            ps ~ Dirichlet(2, 3)
            pd ~ Dirichlet(4, 1)
            for i in 1:length(obs12)
                obs12[i] ~ Categorical(ps)
            end
            return ps
        end

        chain = sample(
            StableRNG(seed),
            constrained_simplex_test(obs12),
            HMC(0.75, 2; adtype=adbackend),
            1000,
        )

        check_numerical(chain, ["ps[1]", "ps[2]"], [5 / 16, 11 / 16]; atol=0.015)
    end

    @testset "hmc reverse diff" begin
        alg = HMC(0.1, 10; adtype=adbackend)
        res = sample(StableRNG(seed), gdemo_default, alg, 4_000)
        check_gdemo(res; rtol=0.1)
    end

    # Test the sampling of a matrix-value distribution.
    @testset "matrix support" begin
        dist = Wishart(7, [1 0.5; 0.5 1])
        @model hmcmatrixsup() = v ~ dist
        model_f = hmcmatrixsup()
        n_samples = 1_000

        chain = sample(StableRNG(24), model_f, HMC(0.15, 7; adtype=adbackend), n_samples)
        # Reshape the chain into an array of 2x2 matrices, one per sample. Then compute
        # the average of the samples, as a matrix
        r = reshape(Array(chain), n_samples, 2, 2)
        r_mean = dropdims(mean(r; dims=1); dims=1)

        @test isapprox(r_mean, mean(dist); atol=0.2)
    end

    @testset "multivariate support" begin
        # Define NN flow
        function nn(x, b1, w11, w12, w13, bo, wo)
            h = tanh.([w11 w12 w13]' * x .+ b1)
            return logistic(dot(wo, h) + bo)
        end

        # Generating training data
        N = 20
        M = N ÷ 4
        x1s = rand(M) * 5
        x2s = rand(M) * 5
        xt1s = Array([[x1s[i]; x2s[i]] for i in 1:M])
        append!(xt1s, Array([[x1s[i] - 6; x2s[i] - 6] for i in 1:M]))
        xt0s = Array([[x1s[i]; x2s[i] - 6] for i in 1:M])
        append!(xt0s, Array([[x1s[i] - 6; x2s[i]] for i in 1:M]))

        xs = [xt1s; xt0s]
        ts = [ones(M); ones(M); zeros(M); zeros(M)]

        # Define model

        alpha = 0.16                  # regularizatin term
        var_prior = sqrt(1.0 / alpha) # variance of the Gaussian prior

        @model function bnn(ts)
            b1 ~ MvNormal(
                [0.0; 0.0; 0.0], [var_prior 0.0 0.0; 0.0 var_prior 0.0; 0.0 0.0 var_prior]
            )
            w11 ~ MvNormal([0.0; 0.0], [var_prior 0.0; 0.0 var_prior])
            w12 ~ MvNormal([0.0; 0.0], [var_prior 0.0; 0.0 var_prior])
            w13 ~ MvNormal([0.0; 0.0], [var_prior 0.0; 0.0 var_prior])
            bo ~ Normal(0, var_prior)

            wo ~ MvNormal(
                [0.0; 0; 0], [var_prior 0.0 0.0; 0.0 var_prior 0.0; 0.0 0.0 var_prior]
            )
            for i in rand(1:N, 10)
                y = nn(xs[i], b1, w11, w12, w13, bo, wo)
                ts[i] ~ Bernoulli(y)
            end
            return b1, w11, w12, w13, bo, wo
        end

        # Sampling
        chain = sample(StableRNG(seed), bnn(ts), HMC(0.1, 5; adtype=adbackend), 10)
    end

    @testset "hmcda inference" begin
        alg1 = HMCDA(500, 0.8, 0.015; adtype=adbackend)
<<<<<<< HEAD
        # alg2 = Gibbs(; m=HMCDA(200, 0.8, 0.35; adtype=adbackend), s=HMC(0.25, 3; adtype=adbackend))

        # alg3 = Gibbs(; m=HMC(0.25, 3; adtype=adbackend), s=PG(30, 3))
        # alg3 = PG(50, 2000)

        res1 = sample(rng, gdemo_default, alg1, 3000)
=======
        res1 = sample(StableRNG(seed), gdemo_default, alg1, 3_000)
>>>>>>> 2707d122
        check_gdemo(res1)
    end

    # TODO(mhauru) The below one is a) slow, b) flaky, in that changing the seed can
    # easily make it fail, despite many more samples than taken by most other tests. Hence
    # explicitly specifying the seeds here.
    @testset "hmcda+gibbs inference" begin
<<<<<<< HEAD
        rng = StableRNG(123)
        Random.seed!(12345) # particle samplers do not support user-provided `rng` yet
        alg3 = Gibbs(; s=PG(20), m=HMCDA(500, 0.8, 0.25; init_ϵ=0.05, adtype=adbackend))

        res3 = sample(rng, gdemo_default, alg3, 3000; discard_initial=1000)
        check_gdemo(res3)
=======
        Random.seed!(12345)
        alg = Gibbs(PG(20, :s), HMCDA(500, 0.8, 0.25, :m; init_ϵ=0.05, adtype=adbackend))
        res = sample(StableRNG(123), gdemo_default, alg, 3000; discard_initial=1000)
        check_gdemo(res)
>>>>>>> 2707d122
    end

    @testset "hmcda constructor" begin
        alg = HMCDA(0.8, 0.75; adtype=adbackend)
        sampler = Sampler(alg, gdemo_default)
        @test DynamicPPL.alg_str(sampler) == "HMCDA"

        alg = HMCDA(200, 0.8, 0.75; adtype=adbackend)
        sampler = Sampler(alg, gdemo_default)
        @test DynamicPPL.alg_str(sampler) == "HMCDA"

        alg = HMCDA(200, 0.8, 0.75, :s; adtype=adbackend)
        sampler = Sampler(alg, gdemo_default)
        @test DynamicPPL.alg_str(sampler) == "HMCDA"

        @test isa(alg, HMCDA)
        @test isa(sampler, Sampler{<:Turing.Hamiltonian})
    end

    @testset "nuts inference" begin
        alg = NUTS(1000, 0.8; adtype=adbackend)
        res = sample(StableRNG(seed), gdemo_default, alg, 500)
        check_gdemo(res)
    end

    @testset "nuts constructor" begin
        alg = NUTS(200, 0.65; adtype=adbackend)
        sampler = Sampler(alg, gdemo_default)
        @test DynamicPPL.alg_str(sampler) == "NUTS"

        alg = NUTS(0.65; adtype=adbackend)
        sampler = Sampler(alg, gdemo_default)
        @test DynamicPPL.alg_str(sampler) == "NUTS"

        alg = NUTS(200, 0.65, :m; adtype=adbackend)
        sampler = Sampler(alg, gdemo_default)
        @test DynamicPPL.alg_str(sampler) == "NUTS"
    end

    @testset "check discard" begin
        alg = NUTS(100, 0.8; adtype=adbackend)

        c1 = sample(StableRNG(seed), gdemo_default, alg, 500; discard_adapt=true)
        c2 = sample(StableRNG(seed), gdemo_default, alg, 500; discard_adapt=false)

        @test size(c1, 1) == 500
        @test size(c2, 1) == 500
    end

    @testset "AHMC resize" begin
<<<<<<< HEAD
        alg1 = Gibbs(; m=PG(10), s=NUTS(100, 0.65; adtype=adbackend))
        alg2 = Gibbs(; m=PG(10), s=HMC(0.1, 3; adtype=adbackend))
        alg3 = Gibbs(; m=PG(10), s=HMCDA(100, 0.65, 0.3; adtype=adbackend))
        @test sample(rng, gdemo_default, alg1, 300) isa Chains
        @test sample(rng, gdemo_default, alg2, 300) isa Chains
        @test sample(rng, gdemo_default, alg3, 300) isa Chains
=======
        alg1 = Gibbs(PG(10, :m), NUTS(100, 0.65, :s; adtype=adbackend))
        alg2 = Gibbs(PG(10, :m), HMC(0.1, 3, :s; adtype=adbackend))
        alg3 = Gibbs(PG(10, :m), HMCDA(100, 0.65, 0.3, :s; adtype=adbackend))
        @test sample(StableRNG(seed), gdemo_default, alg1, 10) isa Chains
        @test sample(StableRNG(seed), gdemo_default, alg2, 10) isa Chains
        @test sample(StableRNG(seed), gdemo_default, alg3, 10) isa Chains
>>>>>>> 2707d122
    end

    @testset "Regression tests" begin
        # https://github.com/TuringLang/DynamicPPL.jl/issues/27
        @model function mwe1(::Type{T}=Float64) where {T<:Real}
            m = Matrix{T}(undef, 2, 3)
            return m .~ MvNormal(zeros(2), I)
        end
        @test sample(StableRNG(seed), mwe1(), HMC(0.2, 4; adtype=adbackend), 100) isa Chains

        @model function mwe2(::Type{T}=Matrix{Float64}) where {T}
            m = T(undef, 2, 3)
            return m .~ MvNormal(zeros(2), I)
        end
        @test sample(StableRNG(seed), mwe2(), HMC(0.2, 4; adtype=adbackend), 100) isa Chains

        # https://github.com/TuringLang/Turing.jl/issues/1308
        @model function mwe3(::Type{T}=Array{Float64}) where {T}
            m = T(undef, 2, 3)
            return m .~ MvNormal(zeros(2), I)
        end
        @test sample(StableRNG(seed), mwe3(), HMC(0.2, 4; adtype=adbackend), 100) isa Chains
    end

    # issue #1923
    @testset "reproducibility" begin
        alg = NUTS(1000, 0.8; adtype=adbackend)
        res1 = sample(StableRNG(seed), gdemo_default, alg, 10)
        res2 = sample(StableRNG(seed), gdemo_default, alg, 10)
        res3 = sample(StableRNG(seed), gdemo_default, alg, 10)
        @test Array(res1) == Array(res2) == Array(res3)
    end

    @testset "prior" begin
        @model function demo_hmc_prior()
            # NOTE: Used to use `InverseGamma(2, 3)` but this has infinite variance
            # which means that it's _very_ difficult to find a good tolerance in the test below:)
            s ~ truncated(Normal(3, 1); lower=0)
            return m ~ Normal(0, sqrt(s))
        end
        alg = NUTS(1000, 0.8; adtype=adbackend)
        gdemo_default_prior = DynamicPPL.contextualize(
            demo_hmc_prior(), DynamicPPL.PriorContext()
        )
        chain = sample(gdemo_default_prior, alg, 500; initial_params=[3.0, 0.0])
        check_numerical(
            chain, [:s, :m], [mean(truncated(Normal(3, 1); lower=0)), 0]; atol=0.2
        )
    end

    @testset "warning for difficult init params" begin
        attempt = 0
        @model function demo_warn_initial_params()
            x ~ Normal()
            if (attempt += 1) < 30
                Turing.@addlogprob! -Inf
            end
        end

        @test_logs (
            :warn,
            "failed to find valid initial parameters in 10 tries; consider providing explicit initial parameters using the `initial_params` keyword",
        ) (:info,) match_mode = :any begin
            sample(demo_warn_initial_params(), NUTS(; adtype=adbackend), 5)
        end
    end

    @testset "error for impossible model" begin
        @model function demo_impossible()
            x ~ Normal()
            Turing.@addlogprob! -Inf
        end

        @test_throws ErrorException sample(demo_impossible(), NUTS(; adtype=adbackend), 5)
    end

    @testset "(partially) issue: #2095" begin
        @model function vector_of_dirichlet(::Type{TV}=Vector{Float64}) where {TV}
            xs = Vector{TV}(undef, 2)
            xs[1] ~ Dirichlet(ones(5))
            return xs[2] ~ Dirichlet(ones(5))
        end
        model = vector_of_dirichlet()
        chain = sample(model, NUTS(), 1_000)
        @test mean(Array(chain)) ≈ 0.2
    end

    @testset "issue: #2195" begin
        @model function buggy_model()
            lb ~ Uniform(0, 1)
            ub ~ Uniform(1.5, 2)

            # HACK: Necessary to avoid NUTS failing during adaptation.
            try
                x ~ transformed(Normal(0, 1), inverse(Bijectors.Logit(lb, ub)))
            catch e
                if e isa DomainError
                    Turing.@addlogprob! -Inf
                    return nothing
                else
                    rethrow()
                end
            end
        end

        model = buggy_model()
        num_samples = 1_000

        chain = sample(model, NUTS(), num_samples; initial_params=[0.5, 1.75, 1.0])
        chain_prior = sample(model, Prior(), num_samples)

        # Extract the `x` like this because running `generated_quantities` was how
        # the issue was discovered, hence we also want to make sure that it works.
        results = generated_quantities(model, chain)
        results_prior = generated_quantities(model, chain_prior)

        # Make sure none of the samples in the chains resulted in errors.
        @test all(!isnothing, results)

        # The discrepancies in the chains are in the tails, so we can't just compare the mean, etc.
        # KS will compare the empirical CDFs, which seems like a reasonable thing to do here.
        @test pvalue(ApproximateTwoSampleKSTest(vec(results), vec(results_prior))) > 0.001
    end

    @testset "getstepsize: Turing.jl#2400" begin
        algs = [HMC(0.1, 10), HMCDA(0.8, 0.75), NUTS(0.5), NUTS(0, 0.5)]
        @testset "$(alg)" for alg in algs
            # Construct a HMC state by taking a single step
            spl = Sampler(alg, gdemo_default)
            hmc_state = DynamicPPL.initialstep(
                Random.default_rng(), gdemo_default, spl, DynamicPPL.VarInfo(gdemo_default)
            )[2]
            # Check that we can obtain the current step size
            @test Turing.Inference.getstepsize(spl, hmc_state) isa Float64
        end
    end

    @testset "Check ADType" begin
        alg = HMC(0.1, 10; adtype=adbackend)
        m = DynamicPPL.contextualize(
            gdemo_default, ADTypeCheckContext(adbackend, gdemo_default.context)
        )
        # These will error if the adbackend being used is not the one set.
        sample(StableRNG(seed), m, alg, 10)
    end
end

end<|MERGE_RESOLUTION|>--- conflicted
+++ resolved
@@ -137,16 +137,7 @@
 
     @testset "hmcda inference" begin
         alg1 = HMCDA(500, 0.8, 0.015; adtype=adbackend)
-<<<<<<< HEAD
-        # alg2 = Gibbs(; m=HMCDA(200, 0.8, 0.35; adtype=adbackend), s=HMC(0.25, 3; adtype=adbackend))
-
-        # alg3 = Gibbs(; m=HMC(0.25, 3; adtype=adbackend), s=PG(30, 3))
-        # alg3 = PG(50, 2000)
-
-        res1 = sample(rng, gdemo_default, alg1, 3000)
-=======
         res1 = sample(StableRNG(seed), gdemo_default, alg1, 3_000)
->>>>>>> 2707d122
         check_gdemo(res1)
     end
 
@@ -154,19 +145,10 @@
     # easily make it fail, despite many more samples than taken by most other tests. Hence
     # explicitly specifying the seeds here.
     @testset "hmcda+gibbs inference" begin
-<<<<<<< HEAD
-        rng = StableRNG(123)
-        Random.seed!(12345) # particle samplers do not support user-provided `rng` yet
-        alg3 = Gibbs(; s=PG(20), m=HMCDA(500, 0.8, 0.25; init_ϵ=0.05, adtype=adbackend))
-
-        res3 = sample(rng, gdemo_default, alg3, 3000; discard_initial=1000)
-        check_gdemo(res3)
-=======
         Random.seed!(12345)
-        alg = Gibbs(PG(20, :s), HMCDA(500, 0.8, 0.25, :m; init_ϵ=0.05, adtype=adbackend))
+        alg = Gibbs(; s=PG(20), m=HMCDA(500, 0.8, 0.25; init_ϵ=0.05, adtype=adbackend))
         res = sample(StableRNG(123), gdemo_default, alg, 3000; discard_initial=1000)
         check_gdemo(res)
->>>>>>> 2707d122
     end
 
     @testset "hmcda constructor" begin
@@ -217,21 +199,12 @@
     end
 
     @testset "AHMC resize" begin
-<<<<<<< HEAD
         alg1 = Gibbs(; m=PG(10), s=NUTS(100, 0.65; adtype=adbackend))
         alg2 = Gibbs(; m=PG(10), s=HMC(0.1, 3; adtype=adbackend))
         alg3 = Gibbs(; m=PG(10), s=HMCDA(100, 0.65, 0.3; adtype=adbackend))
-        @test sample(rng, gdemo_default, alg1, 300) isa Chains
-        @test sample(rng, gdemo_default, alg2, 300) isa Chains
-        @test sample(rng, gdemo_default, alg3, 300) isa Chains
-=======
-        alg1 = Gibbs(PG(10, :m), NUTS(100, 0.65, :s; adtype=adbackend))
-        alg2 = Gibbs(PG(10, :m), HMC(0.1, 3, :s; adtype=adbackend))
-        alg3 = Gibbs(PG(10, :m), HMCDA(100, 0.65, 0.3, :s; adtype=adbackend))
         @test sample(StableRNG(seed), gdemo_default, alg1, 10) isa Chains
         @test sample(StableRNG(seed), gdemo_default, alg2, 10) isa Chains
         @test sample(StableRNG(seed), gdemo_default, alg3, 10) isa Chains
->>>>>>> 2707d122
     end
 
     @testset "Regression tests" begin
