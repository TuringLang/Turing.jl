--- conflicted
+++ resolved
@@ -22,36 +22,14 @@
         @testset "rng" begin
             model = gdemo_default
 
-<<<<<<< HEAD
-            # multithreaded sampling with PG causes segfaults on Julia 1.5.4
-            # https://github.com/TuringLang/Turing.jl/issues/1571
-            samplers = @static if VERSION <= v"1.5.3" || VERSION >= v"1.6.0"
-                (
-                    HMC(0.1, 7; adtype=adbackend),
-                    PG(10),
-                    IS(),
-                    MH(),
-                    Gibbs(; s=PG(3), m=HMC(0.4, 8; adtype=adbackend)),
-                    Gibbs(; s=HMC(0.1, 5; adtype=adbackend), m=ESS()),
-                )
-            else
-                (
-                    HMC(0.1, 7; adtype=adbackend),
-                    IS(),
-                    MH(),
-                    Gibbs(; s=HMC(0.1, 5; adtype=adbackend), m=ESS()),
-                )
-            end
-=======
             samplers = (
                 HMC(0.1, 7; adtype=adbackend),
                 PG(10),
                 IS(),
                 MH(),
-                Gibbs(PG(3, :s), HMC(0.4, 8, :m; adtype=adbackend)),
-                Gibbs(HMC(0.1, 5, :s; adtype=adbackend), ESS(:m)),
+                Gibbs(; s=PG(3), m=HMC(0.4, 8; adtype=adbackend)),
+                Gibbs(; s=HMC(0.1, 5; adtype=adbackend), m=ESS()),
             )
->>>>>>> 397d1a7c
             for sampler in samplers
                 Random.seed!(5)
                 chain1 = sample(model, sampler, MCMCThreads(), 1000, 4)
