<<<<<<< HEAD
using Test, Random, Distributions, Turing
=======
using Turing
using Test
using Random
>>>>>>> d1a0b82f

Random.seed!(128)

alg1 = HMCDA(3000, 1000, 0.65, 0.015)
# alg2 = Gibbs(3000, HMCDA(1, 200, 0.65, 0.35, :m), HMC(1, 0.25, 3, :s))
alg3 = Gibbs(1500, PG(30, 10, :s), HMCDA(1, 500, 0.65, 0.005, :m))
# alg3 = Gibbs(2000, HMC(1, 0.25, 3, :m), PG(30, 3, :s))
# alg3 = PG(50, 2000)

@model gdemo(x) = begin
  s ~ InverseGamma(2,3)
  m ~ Normal(0, sqrt(s))
  x[1] ~ Normal(m, sqrt(s))
  x[2] ~ Normal(m, sqrt(s))
  return s, m
end

res1 = sample(gdemo([1.5, 2.0]), alg1)

check_numerical(res1, [:s, :m], [49/24, 7/6])

# res2 = sample(gdemo([1.5, 2.0]), alg2)
#
# @test mean(res2[:s]) ≈ 49/24 atol=0.2
# @test mean(res2[:m]) ≈ 7/6 atol=0.2

res3 = sample(gdemo([1.5, 2.0]), alg3)

check_numerical(res3, [:s, :m], [49/24, 7/6])

# res1 = sample(gdemo([1.5, 2.0]), HMC(3000, 0.2, 4))
# println("HMC")
# println("E[s] = $(mean(res1[:s]))")
# println("E[m] = $(mean(res1[:m]))")<|MERGE_RESOLUTION|>--- conflicted
+++ resolved
@@ -1,10 +1,4 @@
-<<<<<<< HEAD
-using Test, Random, Distributions, Turing
-=======
-using Turing
-using Test
-using Random
->>>>>>> d1a0b82f
+using Test, Random, Turing
 
 Random.seed!(128)
 
