--- conflicted
+++ resolved
@@ -65,19 +65,11 @@
                 include("inference/gibbs.jl")
                 include("inference/gibbs_conditional.jl")
                 include("inference/hmc.jl")
-<<<<<<< HEAD
-                include("inference/is.jl")
-                include("inference/mh.jl")
-                include("inference/ess.jl")
-                include("inference/emcee.jl")
-                include("inference/tempering.jl")
-                include("inference/AdvancedSMC.jl")
-=======
->>>>>>> d1d4071b
                 include("inference/Inference.jl")
                 include("contrib/inference/dynamichmc.jl")
                 include("contrib/inference/sghmc.jl")
                 include("inference/mh.jl")
+                include("inference/tempering.jl")
             end
         end
 
