using AbstractMCMC
using AdvancedMH
using Clustering
using Distributions
using Distributions.FillArrays
using DistributionsAD
using FiniteDifferences
using ForwardDiff
using MCMCChains
using NamedArrays
using Optim
using Optimization
using OptimizationOptimJL
using PDMats
using ReverseDiff
using SpecialFunctions
using StatsBase
using StatsFuns
using Tracker
using Turing
using Turing.Inference
using Turing.RandomMeasures
using Zygote

using LinearAlgebra
using Pkg
using Random
using Test
using StableRNGs

using AdvancedPS: ResampleWithESSThreshold, resample_systematic, resample_multinomial
using AdvancedVI: TruncatedADAGrad, DecayedADAGrad, apply!
using Distributions: Binomial, logpdf
using DynamicPPL: getval, getlogp
using ForwardDiff: Dual
using MCMCChains: Chains
using StatsFuns: binomlogpdf, logistic, logsumexp
using TimerOutputs: TimerOutputs, @timeit
using Turing: BinomialLogit, ForwardDiffAD, Sampler, SampleFromPrior, NUTS, TrackerAD,
                Variational, ZygoteAD, getspace
using Turing.Essential: TuringDenseMvNormal, TuringDiagMvNormal
using Turing.Variational: TruncatedADAGrad, DecayedADAGrad, AdvancedVI

import Enzyme
import LogDensityProblems
import LogDensityProblemsAD

setprogress!(false)

include(pkgdir(Turing)*"/test/test_utils/AllUtils.jl")

# Collect timing and allocations information to show in a clear way.
const TIMEROUTPUT = TimerOutputs.TimerOutput()
macro timeit_include(path::AbstractString) :(@timeit TIMEROUTPUT $path include($path)) end

@testset "Turing" begin
    @testset "essential" begin
        @timeit_include("essential/ad.jl")
    end

    @testset "samplers (without AD)" begin
        @timeit_include("inference/AdvancedSMC.jl")
        @timeit_include("inference/emcee.jl")
        @timeit_include("inference/ess.jl")
        @timeit_include("inference/is.jl")
    end

    Turing.setrdcache(false)
<<<<<<< HEAD
    for adbackend in (:forwarddiff, :tracker, :reversediff, :enzyme)
=======
    for adbackend in (:forwarddiff, :reversediff)
>>>>>>> 7595e944
        @timeit TIMEROUTPUT "inference: $adbackend" begin
            Turing.setadbackend(adbackend)
            @info "Testing $(adbackend)"
            @testset "inference: $adbackend" begin
                @testset "samplers" begin
                    @timeit_include("inference/gibbs.jl")
                    @timeit_include("inference/gibbs_conditional.jl")
                    @timeit_include("inference/hmc.jl")
                    @timeit_include("inference/Inference.jl")
                    @timeit_include("contrib/inference/dynamichmc.jl")
                    @timeit_include("contrib/inference/sghmc.jl")
                    @timeit_include("inference/mh.jl")
                end
            end

            @testset "variational algorithms : $adbackend" begin
                @timeit_include("variational/advi.jl")
            end

            @testset "modes : $adbackend" begin
                @timeit_include("modes/ModeEstimation.jl")
                @timeit_include("modes/OptimInterface.jl")
            end

        end
    end

    @testset "variational optimisers" begin
        @timeit_include("variational/optimisers.jl")
    end

    Turing.setadbackend(:forwarddiff)
    @testset "stdlib" begin
        @timeit_include("stdlib/distributions.jl")
        @timeit_include("stdlib/RandomMeasures.jl")
    end

    @testset "utilities" begin
        @timeit_include("inference/utilities.jl")
    end
end

show(TIMEROUTPUT; compact=true, sortby=:firstexec)<|MERGE_RESOLUTION|>--- conflicted
+++ resolved
@@ -66,11 +66,7 @@
     end
 
     Turing.setrdcache(false)
-<<<<<<< HEAD
-    for adbackend in (:forwarddiff, :tracker, :reversediff, :enzyme)
-=======
-    for adbackend in (:forwarddiff, :reversediff)
->>>>>>> 7595e944
+    for adbackend in (:forwarddiff, :reversediff, :enzyme)
         @timeit TIMEROUTPUT "inference: $adbackend" begin
             Turing.setadbackend(adbackend)
             @info "Testing $(adbackend)"
