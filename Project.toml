--- conflicted
+++ resolved
@@ -1,10 +1,6 @@
 name = "Turing"
 uuid = "fce5fe82-541a-59a6-adf8-730c64b5f9a0"
-<<<<<<< HEAD
-version = "0.6.18"
-=======
 version = "0.6.23"
->>>>>>> 9f6f1273
 
 [deps]
 AdvancedHMC = "0bf59076-c3b1-5ca4-86bd-e02cd72cde3d"
@@ -29,11 +25,7 @@
 Zygote = "e88e6eb3-aa80-5325-afca-941959d7151f"
 
 [compat]
-<<<<<<< HEAD
-AdvancedHMC = ">= 0.1.8"
-=======
 AdvancedHMC = ">= 0.2.2"
->>>>>>> 9f6f1273
 julia = ">= 1.0"
 
 [extras]
