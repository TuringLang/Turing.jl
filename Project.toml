--- conflicted
+++ resolved
@@ -51,11 +51,7 @@
 AdvancedPS = "0.4"
 AdvancedVI = "0.2"
 BangBang = "0.3"
-<<<<<<< HEAD
-Bijectors = "0.13.5"
-=======
 Bijectors = "0.13.6"
->>>>>>> d8beaf08
 DataStructures = "0.18"
 Distributions = "0.23.3, 0.24, 0.25"
 DistributionsAD = "0.6"
