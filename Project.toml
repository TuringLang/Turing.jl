name = "Turing"
uuid = "fce5fe82-541a-59a6-adf8-730c64b5f9a0"
<<<<<<< HEAD
version = "0.26.1"
=======
version = "0.26.2"
>>>>>>> 0dee0f8c

[deps]
AbstractMCMC = "80f14c24-f653-4e6a-9b94-39d6b0f70001"
AdvancedHMC = "0bf59076-c3b1-5ca4-86bd-e02cd72cde3d"
AdvancedMH = "5b7e9947-ddc0-4b3f-9b55-0d8042f74170"
AdvancedPS = "576499cb-2369-40b2-a588-c64705576edc"
AdvancedVI = "b5ca4192-6429-45e5-a2d9-87aec30a685c"
BangBang = "198e06fe-97b7-11e9-32a5-e1d131e6ad66"
Bijectors = "76274a88-744f-5084-9051-94815aaf08c4"
DataStructures = "864edb3b-99cc-5e75-8d2d-829cb0a9cfe8"
Distributions = "31c24e10-a181-5473-b8eb-7969acd0382f"
DistributionsAD = "ced4e74d-a319-5a8a-b0ac-84af2272839c"
DocStringExtensions = "ffbed154-4ef7-542d-bbb7-c09d3a79fcae"
DynamicPPL = "366bfd00-2699-11ea-058f-f148b4cae6d8"
EllipticalSliceSampling = "cad2338a-1db2-11e9-3401-43bc07c9ede2"
FillArrays = "1a297f60-69ca-5386-bcde-b61e274b549b"
ForwardDiff = "f6369f11-7733-5829-9624-2563aa707210"
Libtask = "6f1fad26-d15e-5dc8-ae53-837a1d7b8c9f"
LinearAlgebra = "37e2e46d-f89d-539d-b4ee-838fcccc9c8e"
LogDensityProblems = "6fdf6af0-433a-55f7-b3ed-c6c6e0b8df7c"
LogDensityProblemsAD = "996a588d-648d-4e1f-a8f0-a84b347e47b1"
MCMCChains = "c7f686f2-ff18-58e9-bc7b-31028e88f75d"
NamedArrays = "86f7a689-2022-50b4-a561-43c23ac3c673"
Printf = "de0858da-6303-5e67-8744-51eddeeeb8d7"
Random = "9a3f8284-a2c9-5f02-9a11-845980a1fd5c"
Reexport = "189a3867-3050-52da-a836-e630ba90ab69"
Requires = "ae029012-a4dd-5104-9daa-d747884805df"
SciMLBase = "0bca4576-84f4-4d90-8ffe-ffa030f20462"
Setfield = "efcf1570-3423-57d1-acb7-fd33fddbac46"
SpecialFunctions = "276daf66-3868-5448-9aa4-cd146d93841b"
Statistics = "10745b16-79ce-11e8-11f9-7d13ad32a3b2"
StatsBase = "2913bbd2-ae8a-5f71-8c99-4fb6c76f3a91"
StatsFuns = "4c63d2b9-4356-54db-8cca-17b64c39e42c"
Tracker = "9f7883ad-71c0-57eb-9f7f-b5c9e6d3789c"

[compat]
AbstractMCMC = "4"
AdvancedHMC = "0.3.0, 0.4"
AdvancedMH = "0.6.8, 0.7"
AdvancedPS = "0.4"
AdvancedVI = "0.2"
BangBang = "0.3"
Bijectors = "0.12"
DataStructures = "0.18"
Distributions = "0.23.3, 0.24, 0.25"
DistributionsAD = "0.6"
DocStringExtensions = "0.8, 0.9"
DynamicPPL = "0.23"
EllipticalSliceSampling = "0.5, 1"
FillArrays = "=1.0.0"
ForwardDiff = "0.10.3"
Libtask = "0.7, 0.8"
LogDensityProblems = "2"
LogDensityProblemsAD = "1.4"
MCMCChains = "5, 6"
NamedArrays = "0.9"
Reexport = "0.2, 1"
Requires = "0.5, 1.0"
SciMLBase = "1.37.1"
Setfield = "0.8, 1"
SpecialFunctions = "0.7.2, 0.8, 0.9, 0.10, 1, 2"
StatsBase = "0.32, 0.33, 0.34"
StatsFuns = "0.8, 0.9, 1"
Tracker = "0.2.3"
julia = "1.7"<|MERGE_RESOLUTION|>--- conflicted
+++ resolved
@@ -1,10 +1,6 @@
 name = "Turing"
 uuid = "fce5fe82-541a-59a6-adf8-730c64b5f9a0"
-<<<<<<< HEAD
-version = "0.26.1"
-=======
 version = "0.26.2"
->>>>>>> 0dee0f8c
 
 [deps]
 AbstractMCMC = "80f14c24-f653-4e6a-9b94-39d6b0f70001"
