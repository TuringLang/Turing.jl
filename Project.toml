name = "Turing"
uuid = "fce5fe82-541a-59a6-adf8-730c64b5f9a0"
<<<<<<< HEAD
version = "0.25.0"
=======
version = "0.25.1"
>>>>>>> 7595e944

[deps]
AbstractMCMC = "80f14c24-f653-4e6a-9b94-39d6b0f70001"
AdvancedHMC = "0bf59076-c3b1-5ca4-86bd-e02cd72cde3d"
AdvancedMH = "5b7e9947-ddc0-4b3f-9b55-0d8042f74170"
AdvancedPS = "576499cb-2369-40b2-a588-c64705576edc"
AdvancedVI = "b5ca4192-6429-45e5-a2d9-87aec30a685c"
BangBang = "198e06fe-97b7-11e9-32a5-e1d131e6ad66"
Bijectors = "76274a88-744f-5084-9051-94815aaf08c4"
DataStructures = "864edb3b-99cc-5e75-8d2d-829cb0a9cfe8"
Distributions = "31c24e10-a181-5473-b8eb-7969acd0382f"
DistributionsAD = "ced4e74d-a319-5a8a-b0ac-84af2272839c"
DocStringExtensions = "ffbed154-4ef7-542d-bbb7-c09d3a79fcae"
DynamicPPL = "366bfd00-2699-11ea-058f-f148b4cae6d8"
EllipticalSliceSampling = "cad2338a-1db2-11e9-3401-43bc07c9ede2"
ForwardDiff = "f6369f11-7733-5829-9624-2563aa707210"
Libtask = "6f1fad26-d15e-5dc8-ae53-837a1d7b8c9f"
LinearAlgebra = "37e2e46d-f89d-539d-b4ee-838fcccc9c8e"
LogDensityProblems = "6fdf6af0-433a-55f7-b3ed-c6c6e0b8df7c"
LogDensityProblemsAD = "996a588d-648d-4e1f-a8f0-a84b347e47b1"
MCMCChains = "c7f686f2-ff18-58e9-bc7b-31028e88f75d"
NamedArrays = "86f7a689-2022-50b4-a561-43c23ac3c673"
Printf = "de0858da-6303-5e67-8744-51eddeeeb8d7"
Random = "9a3f8284-a2c9-5f02-9a11-845980a1fd5c"
Reexport = "189a3867-3050-52da-a836-e630ba90ab69"
Requires = "ae029012-a4dd-5104-9daa-d747884805df"
SciMLBase = "0bca4576-84f4-4d90-8ffe-ffa030f20462"
Setfield = "efcf1570-3423-57d1-acb7-fd33fddbac46"
SpecialFunctions = "276daf66-3868-5448-9aa4-cd146d93841b"
Statistics = "10745b16-79ce-11e8-11f9-7d13ad32a3b2"
StatsBase = "2913bbd2-ae8a-5f71-8c99-4fb6c76f3a91"
StatsFuns = "4c63d2b9-4356-54db-8cca-17b64c39e42c"
Tracker = "9f7883ad-71c0-57eb-9f7f-b5c9e6d3789c"

[compat]
AbstractMCMC = "4"
AdvancedHMC = "0.3.0, 0.4"
AdvancedMH = "0.6.8, 0.7"
AdvancedPS = "0.4"
AdvancedVI = "0.2"
BangBang = "0.3"
Bijectors = "0.12"
DataStructures = "0.18"
Distributions = "0.23.3, 0.24, 0.25"
DistributionsAD = "0.6"
DocStringExtensions = "0.8, 0.9"
DynamicPPL = "0.21.5, 0.22"
EllipticalSliceSampling = "0.5, 1"
ForwardDiff = "0.10.3"
Libtask = "0.7, 0.8"
LogDensityProblems = "2"
LogDensityProblemsAD = "1.4"
MCMCChains = "5, 6"
NamedArrays = "0.9"
Reexport = "0.2, 1"
Requires = "0.5, 1.0"
SciMLBase = "1.37.1"
Setfield = "0.8, 1"
SpecialFunctions = "0.7.2, 0.8, 0.9, 0.10, 1, 2"
StatsBase = "0.32, 0.33"
StatsFuns = "0.8, 0.9, 1"
Tracker = "0.2.3"
julia = "1.7"<|MERGE_RESOLUTION|>--- conflicted
+++ resolved
@@ -1,10 +1,6 @@
 name = "Turing"
 uuid = "fce5fe82-541a-59a6-adf8-730c64b5f9a0"
-<<<<<<< HEAD
-version = "0.25.0"
-=======
-version = "0.25.1"
->>>>>>> 7595e944
+version = "0.25.2"
 
 [deps]
 AbstractMCMC = "80f14c24-f653-4e6a-9b94-39d6b0f70001"
